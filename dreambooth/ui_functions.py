--- conflicted
+++ resolved
@@ -689,13 +689,8 @@
         if config.mixed_precision == "no":
             msg = "Using xformers, please set mixed precision to 'fp16' or 'bf16' to continue."
     if not len(config.concepts()):
-<<<<<<< HEAD
-        msg = "Please configure some concepts."
+        msg = "Please check your dataset directories."
     if not os.path.exists(config.get_pretrained_model_name_or_path()):
-=======
-        msg = "Please check your dataset directories."
-    if not os.path.exists(config.pretrained_model_name_or_path):
->>>>>>> cb1ba379
         msg = "Invalid training data directory."
     if config.pretrained_vae_name_or_path:
         if not os.path.exists(config.pretrained_vae_name_or_path):
