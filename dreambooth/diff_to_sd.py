# Script for converting Diffusers saved pipeline to a Stable Diffusion checkpoint.
# *Only* converts the UNet, VAE, and Text Encoder.
# Does not convert optimizer state or any other thing.
import copy
import os
import os.path as osp
import re
import shutil
import traceback
from typing import Dict

import safetensors.torch
import torch
from diffusers import UNet2DConditionModel
from torch import Tensor, nn
from tqdm.auto import tqdm

from extensions.sd_dreambooth_extension.dreambooth import shared as shared
from extensions.sd_dreambooth_extension.dreambooth.dataclasses.db_config import from_file
from extensions.sd_dreambooth_extension.dreambooth.shared import status
from extensions.sd_dreambooth_extension.dreambooth.utils.model_utils import unload_system_models, reload_system_models, \
    disable_safe_unpickle, enable_safe_unpickle, import_model_class_from_model_name_or_path
from extensions.sd_dreambooth_extension.dreambooth.utils.utils import printi
from extensions.sd_dreambooth_extension.helpers.mytqdm import mytqdm
from extensions.sd_dreambooth_extension.lora_diffusion.lora import weight_apply_lora

unet_conversion_map = [
    # (stable-diffusion, HF Diffusers)
    ("time_embed.0.weight", "time_embedding.linear_1.weight"),
    ("time_embed.0.bias", "time_embedding.linear_1.bias"),
    ("time_embed.2.weight", "time_embedding.linear_2.weight"),
    ("time_embed.2.bias", "time_embedding.linear_2.bias"),
    ("input_blocks.0.0.weight", "conv_in.weight"),
    ("input_blocks.0.0.bias", "conv_in.bias"),
    ("out.0.weight", "conv_norm_out.weight"),
    ("out.0.bias", "conv_norm_out.bias"),
    ("out.2.weight", "conv_out.weight"),
    ("out.2.bias", "conv_out.bias"),
]

unet_conversion_map_resnet = [
    # (stable-diffusion, HF Diffusers)
    ("in_layers.0", "norm1"),
    ("in_layers.2", "conv1"),
    ("out_layers.0", "norm2"),
    ("out_layers.3", "conv2"),
    ("emb_layers.1", "time_emb_proj"),
    ("skip_connection", "conv_shortcut"),
]

unet_conversion_map_layer = []
# hardcoded number of downblocks and resnets/attentions...
# would need smarter logic for other networks.
for i in range(4):
    # loop over downblocks/upblocks

    for j in range(2):
        # loop over resnets/attentions for downblocks
        hf_down_res_prefix = f"down_blocks.{i}.resnets.{j}."
        sd_down_res_prefix = f"input_blocks.{3 * i + j + 1}.0."
        unet_conversion_map_layer.append((sd_down_res_prefix, hf_down_res_prefix))

        if i < 3:
            # no attention layers in down_blocks.3
            hf_down_atn_prefix = f"down_blocks.{i}.attentions.{j}."
            sd_down_atn_prefix = f"input_blocks.{3 * i + j + 1}.1."
            unet_conversion_map_layer.append((sd_down_atn_prefix, hf_down_atn_prefix))

    for j in range(3):
        # loop over resnets/attentions for upblocks
        hf_up_res_prefix = f"up_blocks.{i}.resnets.{j}."
        sd_up_res_prefix = f"output_blocks.{3 * i + j}.0."
        unet_conversion_map_layer.append((sd_up_res_prefix, hf_up_res_prefix))

        if i > 0:
            # no attention layers in up_blocks.0
            hf_up_atn_prefix = f"up_blocks.{i}.attentions.{j}."
            sd_up_atn_prefix = f"output_blocks.{3 * i + j}.1."
            unet_conversion_map_layer.append((sd_up_atn_prefix, hf_up_atn_prefix))

    if i < 3:
        # no downsample in down_blocks.3
        hf_downsample_prefix = f"down_blocks.{i}.downsamplers.0.conv."
        sd_downsample_prefix = f"input_blocks.{3 * (i + 1)}.0.op."
        unet_conversion_map_layer.append((sd_downsample_prefix, hf_downsample_prefix))

        # no upsample in up_blocks.3
        hf_upsample_prefix = f"up_blocks.{i}.upsamplers.0."
        sd_upsample_prefix = f"output_blocks.{3 * i + 2}.{1 if i == 0 else 2}."
        unet_conversion_map_layer.append((sd_upsample_prefix, hf_upsample_prefix))

hf_mid_atn_prefix = "mid_block.attentions.0."
sd_mid_atn_prefix = "middle_block.1."
unet_conversion_map_layer.append((sd_mid_atn_prefix, hf_mid_atn_prefix))

for j in range(2):
    hf_mid_res_prefix = f"mid_block.resnets.{j}."
    sd_mid_res_prefix = f"middle_block.{2 * j}."
    unet_conversion_map_layer.append((sd_mid_res_prefix, hf_mid_res_prefix))


def convert_unet_state_dict(unet_state_dict):
    # buyer beware: this is a *brittle* function,
    # and correct output requires that all of these pieces interact in
    # the exact order in which I have arranged them.
    mapping = {k: k for k in unet_state_dict.keys()}
    for sd_name, hf_name in unet_conversion_map:
        mapping[hf_name] = sd_name
    for k, v in mapping.items():
        if "resnets" in k:
            for sd_part, hf_part in unet_conversion_map_resnet:
                v = v.replace(hf_part, sd_part)
            mapping[k] = v
    for k, v in mapping.items():
        for sd_part, hf_part in unet_conversion_map_layer:
            v = v.replace(hf_part, sd_part)
        mapping[k] = v
    new_state_dict = {v: unet_state_dict[k] for k, v in mapping.items()}
    return new_state_dict


# ================#
# VAE Conversion #
# ================#

vae_conversion_map = [
    # (stable-diffusion, HF Diffusers)
    ("nin_shortcut", "conv_shortcut"),
    ("norm_out", "conv_norm_out"),
    ("mid.attn_1.", "mid_block.attentions.0."),
]

for i in range(4):
    # down_blocks have two resnets
    for j in range(2):
        hf_down_prefix = f"encoder.down_blocks.{i}.resnets.{j}."
        sd_down_prefix = f"encoder.down.{i}.block.{j}."
        vae_conversion_map.append((sd_down_prefix, hf_down_prefix))

    if i < 3:
        hf_downsample_prefix = f"down_blocks.{i}.downsamplers.0."
        sd_downsample_prefix = f"down.{i}.downsample."
        vae_conversion_map.append((sd_downsample_prefix, hf_downsample_prefix))

        hf_upsample_prefix = f"up_blocks.{i}.upsamplers.0."
        sd_upsample_prefix = f"up.{3 - i}.upsample."
        vae_conversion_map.append((sd_upsample_prefix, hf_upsample_prefix))

    # up_blocks have three resnets
    # also, up blocks in hf are numbered in reverse from sd
    for j in range(3):
        hf_up_prefix = f"decoder.up_blocks.{i}.resnets.{j}."
        sd_up_prefix = f"decoder.up.{3 - i}.block.{j}."
        vae_conversion_map.append((sd_up_prefix, hf_up_prefix))

# this part accounts for mid-blocks in both the encoder and the decoder
for i in range(2):
    hf_mid_res_prefix = f"mid_block.resnets.{i}."
    sd_mid_res_prefix = f"mid.block_{i + 1}."
    vae_conversion_map.append((sd_mid_res_prefix, hf_mid_res_prefix))

vae_conversion_map_attn = [
    # (stable-diffusion, HF Diffusers)
    ("norm.", "group_norm."),
    ("q.", "query."),
    ("k.", "key."),
    ("v.", "value."),
    ("proj_out.", "proj_attn."),
]


def reshape_weight_for_sd(w):
    # convert HF linear weights to SD conv2d weights
    return w.reshape(*w.shape, 1, 1)


def convert_vae_state_dict(vae_state_dict):
    mapping = {k: k for k in vae_state_dict.keys()}
    for k, v in mapping.items():
        for sd_part, hf_part in vae_conversion_map:
            v = v.replace(hf_part, sd_part)
        mapping[k] = v
    for k, v in mapping.items():
        if "attentions" in k:
            for sd_part, hf_part in vae_conversion_map_attn:
                v = v.replace(hf_part, sd_part)
            mapping[k] = v
    new_state_dict = {v: vae_state_dict[k] for k, v in mapping.items()}
    weights_to_convert = ["q", "k", "v", "proj_out"]
    for k, v in new_state_dict.items():
        for weight_name in weights_to_convert:
            if f"mid.attn_1.{weight_name}.weight" in k:
                new_state_dict[k] = reshape_weight_for_sd(v)
    return new_state_dict


# =========================#
# Text Encoder Conversion #
# =========================#


textenc_conversion_lst = [
    # (stable-diffusion, HF Diffusers)
    ('resblocks.', 'text_model.encoder.layers.'),
    ('ln_1', 'layer_norm1'),
    ('ln_2', 'layer_norm2'),
    ('.c_fc.', '.fc1.'),
    ('.c_proj.', '.fc2.'),
    ('.attn', '.self_attn'),
    ('ln_final.', 'transformer.text_model.final_layer_norm.'),
    ('token_embedding.weight', 'transformer.text_model.embeddings.token_embedding.weight'),
    ('positional_embedding', 'transformer.text_model.embeddings.position_embedding.weight')
]
protected = {re.escape(x[1]): x[0] for x in textenc_conversion_lst}
textenc_pattern = re.compile("|".join(protected.keys()))

# Ordering is from https://github.com/pytorch/pytorch/blob/master/test/cpp/api/modules.cpp
code2idx = {'q': 0, 'k': 1, 'v': 2}

def conv_fp16(t: Tensor):
    return t.half()


def conv_bf16(t: Tensor):
    return t.bfloat16()


def conv_full(t):
    return t


_g_precision_func = {
    "no": conv_full,
    "fp16": conv_fp16,
    "bf16": conv_bf16,
}

def check_weight_type(k: str) -> str:
    if k.startswith("model.diffusion_model"):
        return "unet"
    elif k.startswith("first_stage_model"):
        return "vae"
    elif k.startswith("cond_stage_model"):
        return "clip"
    return "other"

def split_dict(state_dict):
    ok = {}
    json_dict = {}

    def _hf(wk: str, t: Tensor):
        if isinstance(t, Tensor) or str(type(t)) == "tensor":
            ok[wk] = t
        else:
            if isinstance(t, int) or isinstance(t, float):
                json_dict[wk] = str(t)
            if isinstance(t, str):
                json_dict[wk] = t
            if isinstance(t, Dict):
                moar_ok, moar_json = split_dict(t)
                ok.update(moar_ok)
                json_dict.update(moar_json)

    
    for k, v in mytqdm(state_dict.items()):
        _hf(k, v)

    return ok, json_dict

def convert_text_enc_state_dict_v20(text_enc_dict: Dict[str, torch.Tensor]):
    new_state_dict = {}
    capture_qkv_weight = {}
    capture_qkv_bias = {}
    for k, v in text_enc_dict.items():
        if k.endswith('.self_attn.q_proj.weight') or k.endswith('.self_attn.k_proj.weight') or k.endswith(
                '.self_attn.v_proj.weight'):
            k_pre = k[:-len('.q_proj.weight')]
            k_code = k[-len('q_proj.weight')]
            if k_pre not in capture_qkv_weight:
                capture_qkv_weight[k_pre] = [None, None, None]
            capture_qkv_weight[k_pre][code2idx[k_code]] = v
            continue

        if k.endswith('.self_attn.q_proj.bias') or k.endswith('.self_attn.k_proj.bias') or k.endswith(
                '.self_attn.v_proj.bias'):
            k_pre = k[:-len('.q_proj.bias')]
            k_code = k[-len('q_proj.bias')]
            if k_pre not in capture_qkv_bias:
                capture_qkv_bias[k_pre] = [None, None, None]
            capture_qkv_bias[k_pre][code2idx[k_code]] = v
            continue

        relabelled_key = textenc_pattern.sub(lambda m: protected[re.escape(m.group(0))], k)

        new_state_dict[relabelled_key] = v

    re_keys = {
        '.in_proj_weight': capture_qkv_weight,
        '.in_proj_bias': capture_qkv_bias
    }
    for new_key in re_keys:
        for k_pre, tensors in re_keys[new_key].items():
            for t in tensors:
                if t is None:
                    raise Exception("CORRUPTED MODEL: one of the q-k-v values for the text encoder was missing")
            relabelled_key = textenc_pattern.sub(lambda m: protected[re.escape(m.group(0))], k_pre)
            new_state_dict[relabelled_key + new_key] = torch.cat(tensors)

    return new_state_dict


def convert_text_enc_state_dict(text_enc_dict: Dict[str, torch.Tensor]):
    return text_enc_dict

def get_model_path(working_dir: str, model_name: str = "", file_extra: str = ""):

    model_base = osp.join(working_dir, model_name) if model_name != "" else working_dir
    if os.path.exists(model_base) and os.path.isdir(model_base):
        for f in os.listdir(model_base):
            if f"{file_extra}.safetensors" in f:
                print(f"Returning: {f}")
                return os.path.join(model_base, f)
            if f"{file_extra}.bin" in f:
                print(f"Returning: {f}")
                return os.path.join(model_base, f)
    print(f"Got nufin: {model_base}")
    return None

def compile_checkpoint(model_name: str, lora_path: str=None, reload_models: bool = True, log:bool =True, snap_rev: str=""):
    """

    @param model_name: The model name to compile
    @param reload_models: Whether to reload the system list of checkpoints.
    @param lora_path: The path to a lora pt file to merge with the unet. Auto set during training.
    @param log: Whether to print messages to console/UI.
    @param snap_rev: The revision of snapshot to load from
    @return: status: What happened, path: Checkpoint path
    """
    unload_system_models()
    status.textinfo = "Compiling checkpoint."
    status.job_no = 0
    status.job_count = 7

    config = from_file(model_name)
    if lora_path is None and config.lora_model_name:
        lora_path = config.lora_model_name
    save_model_name = model_name if config.custom_model_name == "" else config.custom_model_name
    if config.custom_model_name == "":
        printi(f"Compiling checkpoint for {model_name}...", log=log)
    else:
        printi(f"Compiling checkpoint for {model_name} with a custom name {config.custom_model_name}", log=log)

    if not model_name:
        msg = "Select a model to compile."
        print(msg)
        return msg

    ckpt_dir = shared.ckpt_dir
    models_path = os.path.join(shared.models_path, "Stable-diffusion")
    if ckpt_dir is not None:
        models_path = ckpt_dir

    save_safetensors = config.save_safetensors
    lora_diffusers = ""
    v2 = config.v2
    total_steps = config.revision
    if config.use_subdir:
        os.makedirs(os.path.join(models_path, save_model_name), exist_ok=True)
        models_path = os.path.join(models_path, save_model_name)
    checkpoint_ext = ".ckpt" if not config.save_safetensors else ".safetensors"
    checkpoint_path = os.path.join(models_path, f"{save_model_name}_{total_steps}{checkpoint_ext}")

    model_path = config.pretrained_model_name_or_path

    new_hotness = os.path.join(config.model_dir, "checkpoints", f"checkpoint-{snap_rev}")
    if snap_rev != "" and os.path.exists(new_hotness) and os.path.isdir(new_hotness):
            tqdm.write(f"Loading snapshot paths from {new_hotness}")
            unet_path = get_model_path(new_hotness)
            text_enc_path = get_model_path(new_hotness, file_extra="1")
    else:
        unet_path = get_model_path(model_path, "unet")
        text_enc_path = get_model_path(model_path, "text_encoder")

    ema_unet_path = get_model_path(model_path, "ema_unet")
    vae_path = get_model_path(model_path, "vae")

    ema_state_dict = {}
    try:
        if ema_unet_path is not None:
            printi("Converting ema unet...", log=log)
            try:
                ema_unet_state_dict = load_model(ema_unet_path, map_location="cpu")
                ema_state_dict = convert_unet_state_dict(ema_unet_state_dict)
                ema_state_dict = {"model_ema." + "".join(k.split(".")): v for k, v in ema_state_dict.items()}
                del ema_unet_state_dict
            except Exception as e:
                print(f"Exception: {e}")
                traceback.print_exc()
                pass

        # Apply LoRA to the unet
        if lora_path is not None and lora_path != "":
            unet_model = UNet2DConditionModel().from_pretrained(
                os.path.join(config.pretrained_model_name_or_path, "unet"))

<<<<<<< HEAD
            lora_rev = apply_lora(unet_model, lora_path, config.lora_weight, "cpu", True)
            unet_state_dict = copy.deepcopy(unet_model.state_dict)
=======
            apply_lora(unet_model, lora_path, config.lora_weight, "cpu", True)
            unet_state_dict = copy.deepcopy(unet_model.state_dict())
>>>>>>> 56b376a1
            del unet_model
            if lora_rev is not None:
                checkpoint_path = os.path.join(models_path, f"{save_model_name}_{lora_rev}_lora{checkpoint_ext}")
        else:
            unet_state_dict = load_model(unet_path, map_location="cpu")

        unet_state_dict = convert_unet_state_dict(unet_state_dict)
        unet_state_dict = {"model.diffusion_model." + k: v for k, v in unet_state_dict.items()}

        # Append EMA values
        if len(ema_state_dict.items()):
            print("Appending EMA keys to state dict.")
            checkpoint_path = os.path.join(models_path, f"{save_model_name}_{total_steps}_ema{checkpoint_ext}")

        for key, value in ema_state_dict.items():
            unet_state_dict[key] = value


        printi("Converting vae...", log=log)
        # Convert the VAE model
        vae_state_dict = load_model(vae_path, map_location="cpu")
        vae_state_dict = convert_vae_state_dict(vae_state_dict)
        vae_state_dict = {"first_stage_model." + k: v for k, v in vae_state_dict.items()}

        printi("Converting text encoder...", log=log)

        # Apply lora weights to the tenc
        if lora_path is not None and lora_path != "":
            lora_paths = lora_path.split(".")
            lora_txt_path = f"{lora_paths[0]}_txt.{lora_paths[1]}"
            text_encoder_cls = import_model_class_from_model_name_or_path(config.pretrained_model_name_or_path,
                                                                          config.revision)

            text_encoder = text_encoder_cls.from_pretrained(
                config.pretrained_model_name_or_path,
                subfolder="text_encoder",
                revision=config.revision,
                torch_dtype=torch.float32
            )

            apply_lora(text_encoder, lora_txt_path, config.lora_txt_weight, "cpu", True)
            text_enc_dict = copy.deepcopy(text_encoder.state_dict())
            del text_encoder
        else:
            text_enc_dict = load_model(text_enc_path, map_location="cpu")

        # Convert the text encoder model
        if v2:
            printi("Converting text enc dict for V2 model.", log=log)
            # Need to add the tag 'transformer' in advance, so we can knock it out from the final layer-norm
            text_enc_dict = {"transformer." + k: v for k, v in text_enc_dict.items()}
            text_enc_dict = convert_text_enc_state_dict_v20(text_enc_dict)
            text_enc_dict = {"cond_stage_model.model." + k: v for k, v in text_enc_dict.items()}
            
        else:
            printi("Converting text enc dict for V1 model.", log=log)
            text_enc_dict = convert_text_enc_state_dict(text_enc_dict)
            text_enc_dict = {"cond_stage_model.transformer." + k: v for k, v in text_enc_dict.items()}
            

        # Put together new checkpoint
        state_dict = {**unet_state_dict, **vae_state_dict, **text_enc_dict}
        if config.half_model:
            state_dict = {k: v.half() for k, v in state_dict.items()}

        state_dict = {"db_global_step": config.revision, "db_epoch": config.epoch, "state_dict": state_dict}
        printi(f"Saving checkpoint to {checkpoint_path}...", log=log)
        if save_safetensors:
            safe_dict, json_dict = split_dict(state_dict)
            safetensors.torch.save_file(safe_dict, checkpoint_path, json_dict)
        else:
            torch.save(state_dict, checkpoint_path)
        cfg_file = None
        new_name = os.path.join(config.model_dir, f"{config.model_name}.yaml")
        if os.path.exists(new_name):
            config_version = "v1-inference"

            if config.resolution >= 768 and v2:
                print(f"Resolution is equal to or above 768 and is a v2 model. Assuming v prediction mode.")
                config_version = "v2-inference-v"

            if config.resolution < 768 and v2:
                print(f"Resolution is less than 768 and is a v2 model. Using epsilon mode.")
                config_version = "v2-inference"

            cfg_file = os.path.join(
                os.path.dirname(os.path.realpath(__file__)), 
                "..", 
                "configs", 
                f"{config_version}.yaml"
            )

        if cfg_file is not None:
            cfg_dest = checkpoint_path.replace(checkpoint_ext, ".yaml")
            printi(f"Copying config file from {cfg_dest} to {cfg_dest}", log=log)
            shutil.copyfile(cfg_file, cfg_dest)

    except Exception as e:
        msg = f"Exception compiling checkpoint: {e}"
        print(msg)
        traceback.print_exc()
        return msg

    try:
        del unet_state_dict
        del vae_state_dict
        del text_enc_path
        del state_dict
        if os.path.exists(lora_diffusers):
            shutil.rmtree(lora_diffusers, True)
    except:
        pass
    # cleanup()
    if reload_models:
        reload_system_models()
    msg = f"Checkpoint compiled successfully: {checkpoint_path}"
    printi(msg, log=log)
    return msg


def load_model(model_path: str, map_location: str):
    if ".safetensors" in model_path:
        return safetensors.torch.load_file(model_path,device=map_location)
    else:
        disable_safe_unpickle()
        loaded = torch.load(model_path, map_location=map_location)
        enable_safe_unpickle()
        return loaded

def apply_lora(model:nn.Module, loras: str, weight: float, device:str, is_tenc: bool):
    lora_rev = None
    if loras is not None and loras != "":
        if not os.path.exists(loras):
            try:
                cmd_lora_models_path = shared.lora_models_path
            except:
                cmd_lora_models_path = None
            model_dir = os.path.dirname(cmd_lora_models_path) if cmd_lora_models_path else shared.models_path
            loras = os.path.join(model_dir, "lora", loras)

        if os.path.exists(loras):
            lora_rev = loras.split("_")[-1].replace(".pt", "")
            printi(f"Loading lora from {loras}", log=True)
            printi(f"Applying lora weight of alpha: {weight} to unet...", log=True)
            tenc_val = "tenc" if is_tenc else None
            weight_apply_lora(model, load_model(loras, device),target_replace_module=tenc_val, alpha=weight)
    return lora_rev<|MERGE_RESOLUTION|>--- conflicted
+++ resolved
@@ -13,7 +13,6 @@
 import torch
 from diffusers import UNet2DConditionModel
 from torch import Tensor, nn
-from tqdm.auto import tqdm
 
 from extensions.sd_dreambooth_extension.dreambooth import shared as shared
 from extensions.sd_dreambooth_extension.dreambooth.dataclasses.db_config import from_file
@@ -374,7 +373,7 @@
 
     new_hotness = os.path.join(config.model_dir, "checkpoints", f"checkpoint-{snap_rev}")
     if snap_rev != "" and os.path.exists(new_hotness) and os.path.isdir(new_hotness):
-            tqdm.write(f"Loading snapshot paths from {new_hotness}")
+            mytqdm.write(f"Loading snapshot paths from {new_hotness}")
             unet_path = get_model_path(new_hotness)
             text_enc_path = get_model_path(new_hotness, file_extra="1")
     else:
@@ -403,13 +402,8 @@
             unet_model = UNet2DConditionModel().from_pretrained(
                 os.path.join(config.pretrained_model_name_or_path, "unet"))
 
-<<<<<<< HEAD
             lora_rev = apply_lora(unet_model, lora_path, config.lora_weight, "cpu", True)
-            unet_state_dict = copy.deepcopy(unet_model.state_dict)
-=======
-            apply_lora(unet_model, lora_path, config.lora_weight, "cpu", True)
             unet_state_dict = copy.deepcopy(unet_model.state_dict())
->>>>>>> 56b376a1
             del unet_model
             if lora_rev is not None:
                 checkpoint_path = os.path.join(models_path, f"{save_model_name}_{lora_rev}_lora{checkpoint_ext}")
