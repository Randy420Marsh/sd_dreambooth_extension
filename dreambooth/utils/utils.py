--- conflicted
+++ resolved
@@ -208,359 +208,4 @@
         username = whoami(token)["name"]
         return f"{username}/{model_id}"
     else:
-<<<<<<< HEAD
-        return f"{organization}/{model_id}"
-
-
-from dataclasses import dataclass
-
-
-@dataclass
-class YAxis:
-    name: str
-    columns: List[str]
-
-
-@dataclass
-class PlotDefinition:
-    title: str
-    x_axis: str
-    y_axis: List[YAxis]
-
-
-def plot_multi_alt(
-    data: pd.DataFrame,
-    plot_definition: PlotDefinition,
-    spacing: float = 0.1,
-):
-    styles = ["-", ":", "--", "-."]
-    colors = get_standard_colors(num_colors=7)
-    loss_color = colors[0]
-    avg_colors = colors[1:]
-    for i, yi in enumerate(plot_definition.y_axis):
-        if len(yi.columns) > len(styles):
-            raise ValueError(
-                f"Maximum {len(styles)} traces per yaxis allowed. If we want to allow this we need to add some logic."
-            )
-        if i > len(colors):
-            raise ValueError(
-                f"Maximum {len(colors)} yaxis axis allowed. If we want to allow this we need to add some logic."
-            )
-
-        if i == 0:
-            ax = data.plot(
-                x=plot_definition.x_axis,
-                y=yi.columns,
-                title=plot_definition.title,
-                color=[loss_color] * len(yi.columns),
-            )
-            ax.set_ylabel(ylabel=yi.name)
-
-        else:
-            # Multiple y-axes
-            ax_new = ax.twinx()
-            ax_new.spines["right"].set_position(("axes", 1 + spacing * (i - 1)))
-            data.plot(
-                ax=ax_new,
-                x=plot_definition.x_axis,
-                y=yi.columns,
-                color=[avg_colors[yl] for yl in range(len(yi.columns))],
-            )
-            ax_new.set_ylabel(ylabel=yi.name)
-
-    ax.legend(loc=0)
-
-    return ax
-
-
-def plot_multi(
-    data: pd.DataFrame,
-    x: Union[str, None] = None,
-    y: Union[List[str], None] = None,
-    spacing: float = 0.1,
-    **kwargs,
-) -> matplotlib.axes.Axes:
-    """Plot multiple Y axes on the same chart with same x axis.
-
-    Args:
-        data: dataframe which contains x and y columns
-        x: column to use as x axis. If None, use index.
-        y: list of columns to use as Y axes. If None, all columns are used
-            except x column.
-        spacing: spacing between the plots
-        **kwargs: keyword arguments to pass to data.plot()
-
-    Returns:
-        a matplotlib.axes.Axes object returned from data.plot()
-
-    Example:
-
-    See Also:
-        This code is mentioned in https://stackoverflow.com/q/11640243/2593810
-    """
-
-    # Get default color style from pandas - can be changed to any other color list
-    if y is None:
-        y = data.columns
-
-    # remove x_col from y_cols
-    if x:
-        y = [col for col in y if col != x]
-
-    if len(y) == 0:
-        return
-    colors = get_standard_colors(num_colors=len(y))
-
-    if "legend" not in kwargs:
-        kwargs["legend"] = False  # prevent multiple legends
-
-    # First axis
-    ax = data.plot(x=x, y=y[0], color=colors[0], **kwargs)
-    ax.set_ylabel(ylabel=y[0])
-    lines, labels = ax.get_legend_handles_labels()
-
-    for i in range(1, len(y)):
-        # Multiple y-axes
-        ax_new = ax.twinx()
-        ax_new.spines["right"].set_position(("axes", 1 + spacing * (i - 1)))
-        data.plot(ax=ax_new, x=x, y=y[i], color=colors[i % len(colors)], **kwargs)
-        ax_new.set_ylabel(ylabel=y[i])
-
-        # Proper legend position
-        line, label = ax_new.get_legend_handles_labels()
-        lines += line
-        labels += label
-
-    ax.legend(lines, labels, loc=0)
-
-    return ax
-
-
-def parse_logs(model_name: str, for_ui: bool = False):
-    """Convert local TensorBoard data into Pandas DataFrame.
-
-    Function takes the root directory path and recursively parses
-    all events data.
-    If the `sort_by` value is provided then it will use that column
-    to sort values; typically `wall_time` or `step`.
-
-    *Note* that the whole data is converted into a DataFrame.
-    Depending on the data size this might take a while. If it takes
-    too long then narrow it to some sub-directories.
-
-    Paramters:
-        model_name: (str) path to db model config/dir.
-        for_ui: (bool) Generate UI-formatted text outputs.
-
-    Returns:
-        pandas.DataFrame with [wall_time, name, step, value] columns.
-
-    """
-    matplotlib.use("Agg")
-    if for_ui:
-        status.textinfo = "Generating graphs"
-
-    def convert_tfevent(filepath) -> Tuple[DataFrame, DataFrame, DataFrame, bool]:
-        loss_events = []
-        lr_events = []
-        ram_events = []
-        instance_loss_events = []
-        prior_loss_events = []
-        has_all = False
-        try:
-            import tensorflow
-        except:
-            print("Unable to import tensorflow")
-            return (
-                pd.DataFrame(loss_events),
-                pd.DataFrame(lr_events),
-                pd.DataFrame(ram_events),
-                has_all,
-            )
-
-        serialized_examples = tensorflow.data.TFRecordDataset(filepath)
-
-        for serialized_example in serialized_examples:
-            e = event_pb2.Event.FromString(serialized_example.numpy())
-            if len(e.summary.value):
-                parsed = parse_tfevent(e)
-                if parsed["Name"] == "lr":
-                    lr_events.append(parsed)
-                elif parsed["Name"] == "loss":
-                    loss_events.append(parsed)
-                elif parsed["Name"] == "vram_usage" or parsed["Name"] == "vram":
-                    ram_events.append(parsed)
-                elif parsed["Name"] == "instance_loss" or parsed["Name"] == "inst_loss":
-                    instance_loss_events.append(parsed)
-                elif parsed["Name"] == "prior_loss":
-                    prior_loss_events.append(parsed)
-
-        merged_events = []
-
-        has_all = True
-        for le in loss_events:
-            lr = next((item for item in lr_events if item["Step"] == le["Step"]), None)
-            instance_loss = next(
-                (item for item in instance_loss_events if item["Step"] == le["Step"]),
-                None,
-            )
-            prior_loss = next(
-                (item for item in prior_loss_events if item["Step"] == le["Step"]), None
-            )
-            if lr is not None and instance_loss is not None and prior_loss is not None:
-                le["LR"] = lr["Value"]
-                le["Loss"] = le["Value"]
-                le["Instance_Loss"] = instance_loss["Value"]
-                le["Prior_Loss"] = prior_loss["Value"]
-                merged_events.append(le)
-            else:
-                has_all = False
-        if has_all:
-            loss_events = merged_events
-
-        return (
-            pd.DataFrame(loss_events),
-            pd.DataFrame(lr_events),
-            pd.DataFrame(ram_events),
-            has_all,
-        )
-
-    def parse_tfevent(tfevent):
-        return {
-            "Wall_time": tfevent.wall_time,
-            "Name": tfevent.summary.value[0].tag,
-            "Step": tfevent.step,
-            "Value": float(tfevent.summary.value[0].simple_value),
-        }
-
-    from extensions.sd_dreambooth_extension.dreambooth.dataclasses.db_config import (
-        from_file,
-    )
-
-    model_config = from_file(model_name)
-    if model_config is None:
-        print("Unable to load model config!")
-        return None
-    smoothing_window = int(model_config.graph_smoothing)
-    root_dir = os.path.join(model_config.model_dir, "logging", "dreambooth")
-    columns_order = ["Wall_time", "Name", "Step", "Value"]
-
-    out_loss = []
-    out_lr = []
-    out_ram = []
-    has_all_lr = True
-    for (root, _, filenames) in os.walk(root_dir):
-        for filename in filenames:
-            if "events.out.tfevents" not in filename:
-                continue
-            file_full_path = os.path.join(root, filename)
-            converted_loss, converted_lr, converted_ram, merged = convert_tfevent(
-                file_full_path
-            )
-            out_loss.append(converted_loss)
-            out_lr.append(converted_lr)
-            out_ram.append(converted_ram)
-            if not merged:
-                has_all_lr = False
-
-    loss_columns = columns_order
-    if has_all_lr:
-        loss_columns = [
-            "Wall_time",
-            "Name",
-            "Step",
-            "Loss",
-            "LR",
-            "Instance_Loss",
-            "Prior_Loss",
-        ]
-    # Concatenate (and sort) all partial individual dataframes
-    all_df_loss = pd.concat(out_loss)[loss_columns]
-    all_df_loss = all_df_loss.fillna(
-        method="ffill"
-    )  # since we do not use the standard dreambooth algorithm it's possible to have NaN for instance or prior loss -> forward fill
-    all_df_loss = all_df_loss.sort_values("Wall_time")
-    all_df_loss = all_df_loss.reset_index(drop=True)
-    sw = int(
-        smoothing_window
-        if smoothing_window < len(all_df_loss) / 3
-        else len(all_df_loss) / 3
-    )
-    all_df_loss = all_df_loss.rolling(sw).mean(numeric_only=True)
-
-    out_images = []
-    out_names = []
-    status.job_count = 2
-    status.job_no = 1
-    status.textinfo = "Plotting data..."
-    if has_all_lr:
-        plotted_loss = plot_multi_alt(
-            all_df_loss,
-            plot_definition=PlotDefinition(
-                title=f"Loss Average/Learning Rate ({model_config.lr_scheduler})",
-                x_axis="Step",
-                y_axis=[
-                    YAxis(name="LR", columns=["LR"]),
-                    YAxis(name="Loss", columns=["Instance_Loss", "Prior_Loss", "Loss"]),
-                ],
-            ),
-        )
-        loss_name = "Loss Average/Learning Rate"
-    else:
-        plotted_loss = all_df_loss.plot(x="Step", y="Value", title="Loss Averages")
-        loss_name = "Loss Averages"
-        all_df_lr = pd.concat(out_lr)[columns_order]
-        all_df_lr = all_df_lr.sort_values("Wall_time")
-        all_df_lr = all_df_lr.reset_index(drop=True)
-        all_df_lr = all_df_lr.rolling(smoothing_window).mean(numeric_only=True)
-        plotted_lr = all_df_lr.plot(x="Step", y="Value", title="Learning Rate")
-        lr_img = os.path.join(
-            model_config.model_dir, "logging", f"lr_plot_{model_config.revision}.png"
-        )
-        plotted_lr.figure.savefig(lr_img)
-        log_lr = Image.open(lr_img)
-        out_images.append(log_lr)
-        out_names.append("Learning Rate")
-
-    status.job_no = 2
-    status.textinfo = "Saving graph data..."
-    loss_img = os.path.join(
-        model_config.model_dir, "logging", f"loss_plot_{model_config.revision}.png"
-    )
-    printm(f"Saving {loss_img}")
-    plotted_loss.figure.savefig(loss_img)
-
-    log_pil = Image.open(loss_img)
-    out_images.append(log_pil)
-    out_names.append(loss_name)
-    try:
-        all_df_ram = pd.concat(out_ram)[columns_order]
-        all_df_ram = all_df_ram.sort_values("Wall_time")
-        all_df_ram = all_df_ram.reset_index(drop=True)
-        all_df_ram = all_df_ram.rolling(smoothing_window).mean(numeric_only=True)
-        plotted_ram = all_df_ram.plot(x="Step", y="Value", title="VRAM Usage")
-
-        ram_img = os.path.join(
-            model_config.model_dir, "logging", f"ram_plot_{model_config.revision}.png"
-        )
-        printm(f"Saving {ram_img}")
-        plotted_ram.figure.savefig(ram_img)
-        out_images.append(ram_img)
-        out_names.append("VRAM Usage")
-        if for_ui:
-            out_names = "<br>".join(out_names)
-    except:
-        pass
-
-    del out_loss
-    del out_lr
-    del out_ram
-    try:
-        matplotlib.pyplot.close()
-    except:
-        pass
-    printm("Cleanup log parse.")
-    return out_images, out_names
-=======
-        return f"{organization}/{model_id}"
->>>>>>> 7e8ade87
+        return f"{organization}/{model_id}"