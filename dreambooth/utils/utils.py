from __future__ import annotations

import gc
import html
import importlib.util
import os
import sys
import traceback
from typing import Optional

import importlib_metadata
from packaging import version

os.environ["TF_CPP_MIN_LOG_LEVEL"] = "3"
import torch
from huggingface_hub import HfFolder, whoami

from helpers.mytqdm import mytqdm
from dreambooth.shared import status


def printi(msg, params=None, log=True):
    if log:
        status.textinfo = msg
        if status.job_count > status.job_no:
            status.job_no += 1
        if params:
            mytqdm.write(msg, params)
        else:
            mytqdm.write(msg)


def sanitize_tags(name):
    tags = name.split(",")
    name = ""
    for tag in tags:
        tag = tag.replace(" ", "_").strip()
        name = "".join(x for x in tag if (x.isalnum() or x in "._-"))
    name = name.replace(" ", "_")
    return "".join(x for x in name if (x.isalnum() or x in "._-,"))


def sanitize_name(name):
    return "".join(x for x in name if (x.isalnum() or x in "._-"))


def printm(msg=""):
    from dreambooth import shared

    if shared.debug:
        allocated = round(torch.cuda.memory_allocated(0) / 1024**3, 1)
        cached = round(torch.cuda.memory_reserved(0) / 1024**3, 1)
        print(f"{msg}({allocated}/{cached})")


def cleanup(do_print: bool = False):
    try:
        if torch.cuda.is_available():
            torch.cuda.empty_cache()
            torch.cuda.ipc_collect()
        gc.collect()
    except:
        print("cleanup exception")
    if do_print:
        print("Cleanup completed.")


def xformers_check():
    ENV_VARS_TRUE_VALUES = {"1", "ON", "YES", "TRUE"}
    ENV_VARS_TRUE_AND_AUTO_VALUES = ENV_VARS_TRUE_VALUES.union({"AUTO"})

    USE_TF = os.environ.get("USE_TF", "AUTO").upper()
    USE_TORCH = os.environ.get("USE_TORCH", "AUTO").upper()
    if (
        USE_TORCH in ENV_VARS_TRUE_AND_AUTO_VALUES
        and USE_TF not in ENV_VARS_TRUE_VALUES
    ):
        _torch_available = importlib.util.find_spec("torch") is not None

        if _torch_available:
            try:
                _torch_version = importlib_metadata.version("torch")
            except importlib_metadata.PackageNotFoundError:
                print("No metadatapackage")
                _torch_available = False
    else:
        _torch_available = False

    try:
        _xformers_version = importlib_metadata.version("xformers")
        if _torch_available:
            import torch

            if version.Version(torch.__version__) < version.Version("1.12"):
                raise ValueError("PyTorch should be >= 1.12")
        has_xformers = True
    except Exception as e:
        print(f"Exception importing xformers: {e}")
        has_xformers = False
    return has_xformers


def list_optimizer():
    optimizer_list = ["8bit AdamW"]

    try:
        from lion_pytorch import Lion
        optimizer_list.append("Lion")
    except ImportError:
        pass

    try:
        from dadaptation import DAdaptSGD
        optimizer_list.append("SGD Dadaptation")
    except ImportError:
        pass

    try:
        from dadaptation import DAdaptAdaGrad
        optimizer_list.append("AdaGrad Dadaptation")
    except ImportError:
        pass

    try:
        from dadaptation import DAdaptAdam
        optimizer_list.append("AdamW Dadaptation")
    except ImportError:
        pass

    return optimizer_list


def list_attention():
    has_xformers = xformers_check()
    import diffusers.utils

    diffusers.utils.is_xformers_available = xformers_check
    if has_xformers:
        return ["default", "xformers"]
    else:
        return ["default"]


def list_precisions():
    precisions = ["no", "fp16"]
    try:
        if torch.cuda.is_bf16_supported():
            precisions.append("bf16")
    except:
        pass
    
    return precisions


<<<<<<< HEAD
def list_og_schedulers():
=======
def list_schedulers():
>>>>>>> 9ef77e39
    return [
        "linear",
        "linear_with_warmup",
        "cosine",
        "cosine_annealing",
        "cosine_annealing_with_restarts",
        "cosine_with_restarts",
        "polynomial",
        "constant",
        "constant_with_warmup",
    ]
<<<<<<< HEAD


def list_adapt_schedulers():
    schedulers = list_og_schedulers()

    try:
        from dadaptation import DAdaptSGD
        schedulers.append("sgd_with_dadaptation")
    except ImportError:
        pass

    try:
        from dadaptation import DAdaptAdaGrad
        schedulers.append("adam_with_dadaptation")
    except ImportError:
        pass

    try:
        from dadaptation import DAdaptAdam
        schedulers.append("adagrad_with_dadaptation")
    except ImportError:
        pass
    
    return schedulers
=======
>>>>>>> 9ef77e39


def wrap_gpu_call(func, extra_outputs=None):
    def f(*args, extra_outputs_array=extra_outputs, **kwargs):
        try:
            status.begin()
            res = func(*args, **kwargs)
            status.end()

        except Exception as e:
            # When printing out our debug argument list, do not print out more than a MB of text
            max_debug_str_len = 131072  # (1024*1024)/8

            print("Error completing request", file=sys.stderr)
            arg_str = f"Arguments: {str(args)} {str(kwargs)}"
            print(arg_str[:max_debug_str_len], file=sys.stderr)
            if len(arg_str) > max_debug_str_len:
                print(
                    f"(Argument list truncated at {max_debug_str_len}/{len(arg_str)} characters)",
                    file=sys.stderr,
                )

            print(traceback.format_exc(), file=sys.stderr)

            status.job = ""
            status.job_count = 0

            if extra_outputs_array is None:
                extra_outputs_array = [None, ""]

            res = extra_outputs_array + [
                f"<div class='error'>{html.escape(type(e).__name__ + ': ' + str(e))}</div>"
            ]

        return res

    return f


def get_full_repo_name(
    model_id: str, organization: Optional[str] = None, token: Optional[str] = None
):
    if token is None:
        token = HfFolder.get_token()
    if organization is None:
        username = whoami(token)["name"]
        return f"{username}/{model_id}"
    else:
        return f"{organization}/{model_id}"<|MERGE_RESOLUTION|>--- conflicted
+++ resolved
@@ -148,15 +148,11 @@
             precisions.append("bf16")
     except:
         pass
-    
+
     return precisions
 
 
-<<<<<<< HEAD
-def list_og_schedulers():
-=======
 def list_schedulers():
->>>>>>> 9ef77e39
     return [
         "linear",
         "linear_with_warmup",
@@ -168,33 +164,6 @@
         "constant",
         "constant_with_warmup",
     ]
-<<<<<<< HEAD
-
-
-def list_adapt_schedulers():
-    schedulers = list_og_schedulers()
-
-    try:
-        from dadaptation import DAdaptSGD
-        schedulers.append("sgd_with_dadaptation")
-    except ImportError:
-        pass
-
-    try:
-        from dadaptation import DAdaptAdaGrad
-        schedulers.append("adam_with_dadaptation")
-    except ImportError:
-        pass
-
-    try:
-        from dadaptation import DAdaptAdam
-        schedulers.append("adagrad_with_dadaptation")
-    except ImportError:
-        pass
-    
-    return schedulers
-=======
->>>>>>> 9ef77e39
 
 
 def wrap_gpu_call(func, extra_outputs=None):
