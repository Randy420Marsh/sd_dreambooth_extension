--- conflicted
+++ resolved
@@ -347,15 +347,8 @@
             print(f"Recoding: {caption}")
             caption, cap_tokens = self.cache_caption(image_path, caption)
             rebuilt = self.tokenizer.decode(cap_tokens.tolist()[0])
-<<<<<<< HEAD
             input_ids = (caption, rebuilt)
-        loss_weight = self.prior_loss_weight if is_class_image else 1.0
         # If we have reached the end of our bucket, increment to the next, update the count, reset image index.
-        example = {"image": image_data, "input_ids": input_ids, "loss_weight": loss_weight, "res": self.active_resolution}
-=======
-            input_id = (caption, rebuilt)
-        # If we have reached the end of our bucket, increment to the next, update the count, reset image index.
-        example = {"image": image_data, "input_id": input_id, "res": self.active_resolution, "is_class":is_class_image}
->>>>>>> 3298413b
+        example = {"image": image_data, "input_ids": input_ids, "res": self.active_resolution, "is_class":is_class_image}
         return example
 
