# Borrowed heavily from https://github.com/bmaltais/kohya_ss/blob/master/train_db.py and
# https://github.com/ShivamShrirao/diffusers/tree/main/examples/dreambooth
# With some custom bits sprinkled in and some stuff from OG diffusers as well.

import itertools
import logging
import os
import time
import traceback
from decimal import Decimal
from pathlib import Path

import importlib_metadata
import torch
import torch.backends.cuda
import torch.backends.cudnn
import torch.utils.checkpoint
from accelerate import Accelerator
from accelerate.utils.random import set_seed as set_seed2
from diffusers import AutoencoderKL, DiffusionPipeline, UNet2DConditionModel, DDPMScheduler, DEISMultistepScheduler
from diffusers.utils import logging as dl, is_xformers_available
from packaging import version
from tensorflow.python.framework.random_seed import set_seed as set_seed1
from torch.cuda.profiler import profile
from torch.utils.data import Dataset
from transformers import AutoTokenizer

try:
    from extensions.sd_dreambooth_extension.dreambooth import xattention, shared
    from extensions.sd_dreambooth_extension.dreambooth.dataclasses.prompt_data import PromptData
    from extensions.sd_dreambooth_extension.dreambooth.dataclasses.train_result import TrainResult
    from extensions.sd_dreambooth_extension.dreambooth.dataset.bucket_sampler import BucketSampler
    from extensions.sd_dreambooth_extension.dreambooth.dataset.sample_dataset import SampleDataset
    from extensions.sd_dreambooth_extension.dreambooth.diff_to_sd import compile_checkpoint
    from extensions.sd_dreambooth_extension.dreambooth.memory import find_executable_batch_size
    from extensions.sd_dreambooth_extension.dreambooth.optimization import UniversalScheduler
    from extensions.sd_dreambooth_extension.dreambooth.shared import status, load_auto_settings
    from extensions.sd_dreambooth_extension.dreambooth.utils.gen_utils import generate_classifiers, generate_dataset
    from extensions.sd_dreambooth_extension.dreambooth.utils.image_utils import db_save_image, get_scheduler_class
    from extensions.sd_dreambooth_extension.dreambooth.utils.model_utils import unload_system_models, \
    import_model_class_from_model_name_or_path, disable_safe_unpickle, enable_safe_unpickle, xformerify, torch2ify
    from extensions.sd_dreambooth_extension.dreambooth.utils.text_utils import encode_hidden_state
    from extensions.sd_dreambooth_extension.dreambooth.utils.utils import cleanup, parse_logs, printm
    from extensions.sd_dreambooth_extension.dreambooth.webhook import send_training_update
    from extensions.sd_dreambooth_extension.dreambooth.xattention import optim_to
    from extensions.sd_dreambooth_extension.helpers.ema_model import EMAModel
    from extensions.sd_dreambooth_extension.helpers.mytqdm import mytqdm
    from extensions.sd_dreambooth_extension.lora_diffusion.extra_networks import save_extra_networks
    from extensions.sd_dreambooth_extension.lora_diffusion.lora import save_lora_weight, \
        TEXT_ENCODER_DEFAULT_TARGET_REPLACE, get_target_module
    from extensions.sd_dreambooth_extension.dreambooth.deis_velocity import get_velocity
except:
    from dreambooth.dreambooth import xattention, shared  # noqa
    from dreambooth.dreambooth.dataclasses.prompt_data import PromptData  # noqa
    from dreambooth.dreambooth.dataclasses.train_result import TrainResult  # noqa
    from dreambooth.dreambooth.dataset.bucket_sampler import BucketSampler  # noqa
    from dreambooth.dreambooth.dataset.sample_dataset import SampleDataset  # noqa
    from dreambooth.dreambooth.diff_to_sd import compile_checkpoint  # noqa
    from dreambooth.dreambooth.memory import find_executable_batch_size  # noqa
    from dreambooth.dreambooth.optimization import UniversalScheduler  # noqa
    from dreambooth.dreambooth.shared import status, load_auto_settings  # noqa
    from dreambooth.dreambooth.utils.gen_utils import generate_classifiers, generate_dataset  # noqa
    from dreambooth.dreambooth.utils.image_utils import db_save_image, get_scheduler_class  # noqa
    from dreambooth.dreambooth.utils.model_utils import unload_system_models, import_model_class_from_model_name_or_path, disable_safe_unpickle, enable_safe_unpickle  # noqa
    from dreambooth.dreambooth.utils.text_utils import encode_hidden_state  # noqa
    from dreambooth.dreambooth.utils.utils import cleanup, parse_logs, printm  # noqa
    from dreambooth.dreambooth.webhook import send_training_update  # noqa
    from dreambooth.dreambooth.xattention import optim_to  # noqa
    from dreambooth.helpers.ema_model import EMAModel  # noqa
    from dreambooth.helpers.mytqdm import mytqdm  # noqa
    from dreambooth.lora_diffusion.extra_networks import save_extra_networks  # noqa
    from dreambooth.lora_diffusion.lora import save_lora_weight, TEXT_ENCODER_DEFAULT_TARGET_REPLACE, get_target_module  # noqa

logger = logging.getLogger(__name__)
# define a Handler which writes DEBUG messages or higher to the sys.stderr
console = logging.StreamHandler()
console.setLevel(logging.DEBUG)
logger.addHandler(console)
logger.setLevel(logging.DEBUG)
dl.set_verbosity_error()

last_samples = []
last_prompts = []

try:
    diff_version = str(importlib_metadata.version("diffusers"))
    version_string = diff_version.split('.')
    major_version = int(version_string[0])
    minor_version = int(version_string[1])
    patch_version = int(version_string[2])
    if minor_version < 14 or (minor_version == 14 and patch_version <= 0):
        print("The version of diffusers is less than or equal to 0.14.0. Performing monkey-patch...")
        DEISMultistepScheduler.get_velocity = get_velocity
    else:
        print("The version of diffusers is greater than 0.14.0, hopefully they merged the PR by now")
except:
    print("Exception monkey-patching DEIS scheduler.")


def set_seed(deterministic: bool):
    if deterministic:
        torch.backends.cudnn.deterministic = True
        seed = 0
        set_seed1(seed)
        set_seed2(seed)
    else:
        torch.backends.cudnn.deterministic = False


def current_prior_loss(args, current_epoch):
    if not args.prior_loss_scale:
        return args.prior_loss_weight
    if not args.prior_loss_target:
        args.prior_loss_target = 150
    if not args.prior_loss_weight_min:
        args.prior_loss_weight_min = 0.1
    if current_epoch >= args.prior_loss_target:
        return args.prior_loss_weight_min
    percentage_completed = current_epoch / args.prior_loss_target
    prior = args.prior_loss_weight * (1 - percentage_completed) + args.prior_loss_weight_min * percentage_completed
    printm(f"Prior: {prior}")
    return prior


def stop_profiler(profiler):
    if profiler is not None:
        try:
            print("Stopping profiler.")
            profiler.stop()
        except:
            pass


def main(use_txt2img: bool = True) -> TrainResult:
    """
    @param use_txt2img: Use txt2img when generating class images.
    @return: TrainResult
    """
    args = shared.db_model_config
    logging_dir = Path(args.model_dir, "logging")

    result = TrainResult
    result.config = args

    set_seed(args.deterministic)

    @find_executable_batch_size(starting_batch_size=args.train_batch_size,
                                starting_grad_size=args.gradient_accumulation_steps,
                                logging_dir=logging_dir)
    def inner_loop(train_batch_size: int, gradient_accumulation_steps: int, profiler: profile):

        text_encoder = None
        global last_samples
        global last_prompts
        stop_text_percentage = args.stop_text_encoder
        if not args.train_unet:
            stop_text_percentage = 1
        n_workers = 0
        args.max_token_length = int(args.max_token_length)
        if not args.pad_tokens and args.max_token_length > 75:
            print("Cannot raise token length limit above 75 when pad_tokens=False")

        precision = args.mixed_precision if not shared.force_cpu else "no"

        weight_dtype = torch.float32
        if precision == "fp16":
            weight_dtype = torch.float16
        elif precision == "bf16":
            weight_dtype = torch.bfloat16

        try:
            accelerator = Accelerator(
                gradient_accumulation_steps=gradient_accumulation_steps,
                mixed_precision=precision,
                log_with="tensorboard",
                project_dir=logging_dir,
                cpu=shared.force_cpu
            )
        except Exception as e:
            if "AcceleratorState" in str(e):
                msg = "Change in precision detected, please restart the webUI entirely to use new precision."
            else:
                msg = f"Exception initializing accelerator: {e}"
            print(msg)
            result.msg = msg
            result.config = args
            stop_profiler(profiler)
            return result
        # Currently, it's not possible to do gradient accumulation when training two models with
        # accelerate.accumulate This will be enabled soon in accelerate. For now, we don't allow gradient
        # accumulation when training two models.
        # TODO (patil-suraj): Remove this check when gradient accumulation with two models is enabled in accelerate.
        if stop_text_percentage != 0 and gradient_accumulation_steps > 1 and accelerator.num_processes > 1:
            msg = "Gradient accumulation is not supported when training the text encoder in distributed training. " \
                  "Please set gradient_accumulation_steps to 1. This feature will be supported in the future. Text " \
                  "encoder training will be disabled."
            print(msg)
            status.textinfo = msg
            stop_text_percentage = 0
        count, instance_prompts, class_prompts = generate_classifiers(args, use_txt2img=use_txt2img,
                                                                      accelerator=accelerator, ui=False)
        if status.interrupted:
            result.msg = "Training interrupted."
            stop_profiler(profiler)
            return result

        if use_txt2img and count > 0:
            unload_system_models()

        def create_vae():
            vae_path = args.pretrained_vae_name_or_path if args.pretrained_vae_name_or_path else \
                args.pretrained_model_name_or_path
            disable_safe_unpickle()
            new_vae = AutoencoderKL.from_pretrained(
                vae_path,
                subfolder=None if args.pretrained_vae_name_or_path else "vae",
                revision=args.revision
            )
            enable_safe_unpickle()
            new_vae.requires_grad_(False)
            new_vae.to(accelerator.device, dtype=weight_dtype)
            return new_vae

        disable_safe_unpickle()
        # Load the tokenizer
        tokenizer = AutoTokenizer.from_pretrained(
            os.path.join(args.pretrained_model_name_or_path, "tokenizer"),
            revision=args.revision,
            use_fast=False,
        )

        # import correct text encoder class
        text_encoder_cls = import_model_class_from_model_name_or_path(args.pretrained_model_name_or_path, args.revision)

        # Load models and create wrapper for stable diffusion
        text_encoder = text_encoder_cls.from_pretrained(
            args.pretrained_model_name_or_path,
            subfolder="text_encoder",
            revision=args.revision,
            torch_dtype=torch.float32
        )
        printm("Created tenc")
        vae = create_vae()
        printm("Created vae")

        try:
            unet = UNet2DConditionModel.from_pretrained(
                args.pretrained_model_name_or_path,
                subfolder="unet",
                revision=args.revision,
                torch_dtype=torch.float32
            )
        except:
            unet = UNet2DConditionModel.from_pretrained(
                args.pretrained_model_name_or_path,
                subfolder="unet",
                revision=args.revision,
                torch_dtype=torch.float16
            )
            unet = unet.to(dtype=torch.float32)
        unet = torch2ify(unet)

        # Check that all trainable models are in full precision
        low_precision_error_string = (
            "Please make sure to always have all model weights in full float32 precision when starting training - even if"
            " doing mixed precision training. copy of the weights should still be float32."
        )
        if args.attention == "xformers" and not shared.force_cpu:
            if is_xformers_available():
                import xformers
                xformers_version = version.parse(xformers.__version__)
                if xformers_version == version.parse("0.0.16"):
                    logger.warning(
                        "xFormers 0.0.16 cannot be used for training in some GPUs. If you observe problems during training, please update xFormers to at least 0.0.17. See https://huggingface.co/docs/diffusers/main/en/optimization/xformers for more details."
                    )
            else:
                raise ValueError("xformers is not available. Make sure it is installed correctly")
            xformerify(unet)
            xformerify(vae)

        if accelerator.unwrap_model(unet).dtype != torch.float32:
            print(f"Unet loaded as datatype {accelerator.unwrap_model(unet).dtype}. {low_precision_error_string}")

        if args.stop_text_encoder != 0 and accelerator.unwrap_model(text_encoder).dtype != torch.float32:
            print(f"Text encoder loaded as datatype {accelerator.unwrap_model(text_encoder).dtype}."
                  f" {low_precision_error_string}"
                  )

        # Enable TF32 for faster training on Ampere GPUs,
        # cf https://pytorch.org/docs/stable/notes/cuda.html#tensorfloat-32-tf32-on-ampere-devices
        try:
            # Apparently, some versions of torch don't have a cuda_version flag? IDK, but it breaks my runpod.
            if torch.cuda.is_available() and float(torch.cuda_version) >= 11.0 and args.tf32_enable:
                print("Attempting to enable TF32.")
                torch.backends.cuda.matmul.allow_tf32 = True
        except:
            pass

        if args.gradient_checkpointing:
            if args.train_unet:
                unet.enable_gradient_checkpointing()
            if stop_text_percentage != 0:
                text_encoder.gradient_checkpointing_enable()
                if args.use_lora:
                    text_encoder.text_model.embeddings.requires_grad_(True)
            else:
                text_encoder.to(accelerator.device, dtype=weight_dtype)

        ema_model = None
        if args.use_ema:
            if os.path.exists(os.path.join(args.pretrained_model_name_or_path, "ema_unet",
                                           "diffusion_pytorch_model.safetensors")):
                ema_unet = UNet2DConditionModel.from_pretrained(
                    args.pretrained_model_name_or_path,
                    subfolder="ema_unet",
                    revision=args.revision,
                    torch_dtype=torch.float32
                )
                xformerify(ema_unet)

                ema_model = EMAModel(ema_unet, device=accelerator.device, dtype=weight_dtype)
                del ema_unet
            else:
                ema_model = EMAModel(unet, device=accelerator.device, dtype=weight_dtype)

        unet_lora_params = None
        text_encoder_lora_params = None

        lora_path = None
        lora_txt = None
        if args.use_lora:
            unet.requires_grad_(False)
            if args.lora_model_name:
                lora_path = os.path.join(shared.models_path, "db_lora", args.lora_model_name)
                lora_txt = lora_path.replace(".pt", "_txt.pt")

                if not os.path.exists(lora_path) or not os.path.isfile(lora_path):
                    lora_path = None
                    lora_txt = None

            injectable_lora = get_target_module("injection", args.use_lora_extended)
            target_module = get_target_module("module", args.use_lora_extended)

            unet_lora_params, _ = injectable_lora(
                unet,
                r=args.lora_unet_rank,
                loras=lora_path,
                target_replace_module=target_module
            )

            if stop_text_percentage != 0:
                text_encoder.requires_grad_(False)
                inject_trainable_txt_lora = get_target_module("injection", False)
                text_encoder_lora_params, _ = inject_trainable_txt_lora(
                    text_encoder,
                    target_replace_module=TEXT_ENCODER_DEFAULT_TARGET_REPLACE,
                    r=args.lora_txt_rank,
                    loras=lora_txt
                )
            printm("Lora loaded")
            cleanup()
            printm("Cleaned")
        else:
            if not args.train_unet:
                unet.requires_grad_(False)

        # Use 8-bit Adam for lower memory usage or to fine-tune the model in 16GB GPUs
        optimizer_class = torch.optim.AdamW

        if args.optimizer == "8Bit Adam" and not shared.force_cpu:
            try:
                import bitsandbytes as bnb
                optimizer_class = bnb.optim.AdamW8bit
            except Exception as a:
                logger.warning(f"Exception importing 8bit adam: {a}")
                traceback.print_exc()

        elif args.optimizer == "Lion" and not shared.force_cpu:
            try:
                from lion_pytorch import Lion
                optimizer_class = Lion
            except Exception as a:
                logger.warning(f"Exception importing 8bit adam: {a}")
                traceback.print_exc()

        if args.use_lora:
            args.learning_rate = args.lora_learning_rate

            params_to_optimize = ([
                                      {"params": itertools.chain(*unet_lora_params), "lr": args.lora_learning_rate},
                                      {"params": itertools.chain(*text_encoder_lora_params),
                                       "lr": args.lora_txt_learning_rate},
                                  ]
                                  if stop_text_percentage != 0
                                  else itertools.chain(*unet_lora_params)
                                  )
        else:
            params_to_optimize = (
                itertools.chain(text_encoder.parameters()) if stop_text_percentage != 0 and not args.train_unet else
                itertools.chain(unet.parameters(), text_encoder.parameters()) if stop_text_percentage != 0 else
                unet.parameters()
            )

        optimizer = optimizer_class(
            params_to_optimize,
            lr=args.learning_rate,
            weight_decay=args.adamw_weight_decay
        )

        if args.deis_train_scheduler:
            print("Using DEIS for noise scheduler.")
            noise_scheduler = DEISMultistepScheduler.from_pretrained(args.pretrained_model_name_or_path,
                                                                     subfolder="scheduler")
        else:
            noise_scheduler = DDPMScheduler.from_pretrained(args.pretrained_model_name_or_path, subfolder="scheduler")

        def cleanup_memory():
            try:
                if unet:
                    del unet
                if text_encoder:
                    del text_encoder
                if tokenizer:
                    del tokenizer
                if optimizer:
                    del optimizer
                if train_dataloader:
                    del train_dataloader
                if train_dataset:
                    del train_dataset
                if lr_scheduler:
                    del lr_scheduler
                if vae:
                    del vae
                if unet_lora_params:
                    del unet_lora_params
            except:
                pass
            cleanup(True)

        if args.cache_latents:
            vae.to(accelerator.device, dtype=weight_dtype)
            vae.requires_grad_(False)
            vae.eval()

        if status.interrupted:
            result.msg = "Training interrupted."
            stop_profiler(profiler)
            return result

        printm("Loading dataset...")
        train_dataset = generate_dataset(
            model_name=args.model_name,
            instance_prompts=instance_prompts,
            class_prompts=class_prompts,
            batch_size=train_batch_size,
            tokenizer=tokenizer,
            vae=vae if args.cache_latents else None,
            debug=False,
            model_dir=args.model_dir
        )

        printm("Dataset loaded.")

        if args.cache_latents:
            printm("Unloading vae.")
            del vae
            # Preserve reference to vae for later checks
            vae = None
        cleanup()
        if status.interrupted:
            result.msg = "Training interrupted."
            stop_profiler(profiler)
            return result

        if train_dataset.__len__ == 0:
            msg = "Please provide a directory with actual images in it."
            print(msg)
            status.textinfo = msg
            cleanup_memory()
            result.msg = msg
            result.config = args
            stop_profiler(profiler)
            return result

        def collate_fn(examples):
            input_ids = [example["input_ids"] for example in examples]
            pixel_values = [example["image"] for example in examples]
            types = [example["is_class"] for example in examples]
            weights = [current_prior_loss_weight if example["is_class"] else 1.0 for example in examples]
            loss_avg = 0
            for weight in weights:
                loss_avg += weight
            loss_avg /= len(weights)
            pixel_values = torch.stack(pixel_values)
            if not args.cache_latents:
                pixel_values = pixel_values.to(memory_format=torch.contiguous_format).float()
            input_ids = torch.cat(input_ids, dim=0)

            batch_data = {
                "input_ids": input_ids,
                "images": pixel_values,
                "types": types,
                "loss_avg": loss_avg
            }
            return batch_data

        sampler = BucketSampler(train_dataset, train_batch_size)

        train_dataloader = torch.utils.data.DataLoader(
            train_dataset,
            batch_size=1,
            batch_sampler=sampler,
            collate_fn=collate_fn,
            num_workers=n_workers)

        max_train_steps = args.num_train_epochs * len(train_dataset)

        # This is separate, because optimizer.step is only called once per "step" in training, so it's not
        # affected by batch size
        sched_train_steps = args.num_train_epochs * train_dataset.num_train_images

        lr_scheduler = UniversalScheduler(
            args.lr_scheduler,
            optimizer=optimizer,
            num_warmup_steps=args.lr_warmup_steps,
            total_training_steps=sched_train_steps,
            total_epochs=args.num_train_epochs,
            num_cycles=args.lr_cycles,
            power=args.lr_power,
            factor=args.lr_factor,
            scale_pos=args.lr_scale_pos,
            min_lr=args.learning_rate_min
        )

        # create ema, fix OOM
        if args.use_ema:
            if stop_text_percentage != 0:
                ema_model.model, unet, text_encoder, optimizer, train_dataloader, lr_scheduler = accelerator.prepare(
                    ema_model.model, unet, text_encoder, optimizer, train_dataloader, lr_scheduler
                )
            else:
                ema_model.model, unet, optimizer, train_dataloader, lr_scheduler = accelerator.prepare(
                    ema_model.model, unet, optimizer, train_dataloader, lr_scheduler
                )
        else:
            if stop_text_percentage != 0:
                unet, text_encoder, optimizer, train_dataloader, lr_scheduler = accelerator.prepare(
                    unet, text_encoder, optimizer, train_dataloader, lr_scheduler
                )
            else:
                unet, optimizer, train_dataloader, lr_scheduler = accelerator.prepare(
                    unet, optimizer, train_dataloader, lr_scheduler
                )

        if not args.cache_latents and vae is not None:
            vae.to(accelerator.device, dtype=weight_dtype)

        if stop_text_percentage == 0:
            text_encoder.to(accelerator.device, dtype=weight_dtype)
        # Afterwards we recalculate our number of training epochs
        # We need to initialize the trackers we use, and also store our configuration.
        # The trackers will initialize automatically on the main process.
        if accelerator.is_main_process:
            accelerator.init_trackers("dreambooth")

        # Train!
        total_batch_size = train_batch_size * accelerator.num_processes * gradient_accumulation_steps
        max_train_epochs = args.num_train_epochs
        # we calculate our number of tenc training epochs
        text_encoder_epochs = round(max_train_epochs * stop_text_percentage)
        global_step = 0
        global_epoch = 0
        session_epoch = 0
        first_epoch = 0
        resume_step = 0
        last_model_save = 0
        last_image_save = 0
        resume_from_checkpoint = False
        new_hotness = os.path.join(args.model_dir, "checkpoints", f"checkpoint-{args.snapshot}")
        if os.path.exists(new_hotness):
            accelerator.print(f"Resuming from checkpoint {new_hotness}")
            try:
                import modules.shared
                no_safe = modules.shared.cmd_opts.disable_safe_unpickle
                modules.shared.cmd_opts.disable_safe_unpickle = True

            except:
                no_safe = False
            try:
                import modules.shared
                accelerator.load_state(new_hotness)
                modules.shared.cmd_opts.disable_safe_unpickle = no_safe
                global_step = resume_step = args.revision
                resume_from_checkpoint = True
                first_epoch = args.epoch
                global_epoch = first_epoch
            except Exception as lex:
                print(f"Exception loading checkpoint: {lex}")

        print("  ***** Running training *****")
        if shared.force_cpu:
            print(f"  TRAINING WITH CPU ONLY")
        print(f"  Num batches each epoch = {len(train_dataset) // train_batch_size}")
        print(f"  Num Epochs = {max_train_epochs}")
        print(f"  Batch Size Per Device = {train_batch_size}")
        print(f"  Gradient Accumulation steps = {gradient_accumulation_steps}")
        print(f"  Total train batch size (w. parallel, distributed & accumulation) = {total_batch_size}")
        print(f"  Text Encoder Epochs: {text_encoder_epochs}")
        print(f"  Total optimization steps = {sched_train_steps}")
        print(f"  Total training steps = {max_train_steps}")
        print(f"  Resuming from checkpoint: {resume_from_checkpoint}")
        print(f"  First resume epoch: {first_epoch}")
        print(f"  First resume step: {resume_step}")
        print(f"  Lora: {args.use_lora}, Optimizer: {args.optimizer}, Prec: {precision}")
        print(f"  Gradient Checkpointing: {args.gradient_checkpointing}")
        print(f"  EMA: {args.use_ema}")
        print(f"  UNET: {args.train_unet}")
        print(f"  Freeze CLIP Normalization Layers: {args.freeze_clip_normalization}")
        print(f"  LR: {args.learning_rate}")
        if args.use_lora_extended: print(f"  LoRA Extended: {args.use_lora_extended}")
        if args.use_lora and stop_text_percentage > 0: print(f"  LoRA Text Encoder LR: {args.lora_txt_learning_rate}")
        print(f"  V2: {args.v2}")

        os.environ.__setattr__("CUDA_LAUNCH_BLOCKING", 1)

        def check_save(pbar: mytqdm, is_epoch_check=False):
            nonlocal last_model_save
            nonlocal last_image_save
            save_model_interval = args.save_embedding_every
            save_image_interval = args.save_preview_every
            save_completed = session_epoch >= max_train_epochs
            save_canceled = status.interrupted
            save_image = False
            save_model = False
            if not save_canceled and not save_completed:
                # Check to see if the number of epochs since last save is gt the interval
                if 0 < save_model_interval <= session_epoch - last_model_save:
                    save_model = True
                    last_model_save = session_epoch

                # Repeat for sample images
                if 0 < save_image_interval <= session_epoch - last_image_save:
                    save_image = True
                    last_image_save = session_epoch

            else:
                print("\nSave completed/canceled.")
                if global_step > 0:
                    save_image = True
                    save_model = True

            save_snapshot = False
            save_lora = False
            save_checkpoint = False
            if shared.status.do_save_samples and is_epoch_check:
                save_image = True
                shared.status.do_save_samples = False

            if shared.status.do_save_model and is_epoch_check:
                save_model = True
                shared.status.do_save_model = False

            if save_model:
                if save_canceled:
                    if global_step > 0:
                        print("Canceled, enabling saves.")
                        save_lora = args.save_lora_cancel
                        save_snapshot = args.save_state_cancel
                        save_checkpoint = args.save_ckpt_cancel
                elif save_completed:
                    if global_step > 0:
                        print("Completed, enabling saves.")
                        save_lora = args.save_lora_after
                        save_snapshot = args.save_state_after
                        save_checkpoint = args.save_ckpt_after
                else:
                    save_lora = args.save_lora_during
                    save_snapshot = args.save_state_during
                    save_checkpoint = args.save_ckpt_during

            if save_checkpoint or save_snapshot or save_lora or save_image or save_model:
                printm(" Saving weights.")
                save_weights(save_image, save_model, save_snapshot, save_checkpoint, save_lora, pbar)
                pbar.set_description("Steps")
                pbar.reset(max_train_steps)
                pbar.update(global_step)
                printm(" Complete.")

            return save_model

        def save_weights(save_image, save_model, save_snapshot, save_checkpoint, save_lora, pbar):
            global last_samples
            global last_prompts
            nonlocal vae

            # Create the pipeline using the trained modules and save it.
            if accelerator.is_main_process:
                printm("Pre-cleanup.")
                optim_to(torch, profiler, optimizer)
                if profiler is not None:
                    cleanup()

                if vae is None:
                    printm("Loading vae.")
                    vae = create_vae()

                printm("Creating pipeline.")

                s_pipeline = DiffusionPipeline.from_pretrained(
                    args.pretrained_model_name_or_path,
                    unet=accelerator.unwrap_model(unet, keep_fp32_wrapper=True),
                    text_encoder=accelerator.unwrap_model(text_encoder, keep_fp32_wrapper=True),
                    vae=vae,
                    torch_dtype=weight_dtype,
                    revision=args.revision,
                    safety_checker=None,
                    requires_safety_checker=None
                )
                scheduler_class = get_scheduler_class(args.scheduler)
                s_pipeline.unet = torch2ify(s_pipeline.unet)
                s_pipeline.enable_attention_slicing()
                xformerify(s_pipeline)

                s_pipeline.scheduler = scheduler_class.from_config(s_pipeline.scheduler.config)
                if "UniPC" in args.scheduler:
                    s_pipeline.scheduler.config.solver_type = "bh2"

                s_pipeline = s_pipeline.to(accelerator.device)

                with accelerator.autocast(), torch.inference_mode():
                    if save_model:
                        # We are saving weights, we need to ensure revision is saved
                        args.save()
                        pbar.set_description("Saving Weights")
                        pbar.reset(4)
                        pbar.update()
                        try:
                            out_file = None
                            if not args.use_lora:
                                if save_snapshot:
                                    pbar.set_description("Saving Snapshot")
                                    status.textinfo = f"Saving snapshot at step {args.revision}..."
                                    accelerator.save_state(os.path.join(args.model_dir, "checkpoints",
                                                                        f"checkpoint-{args.revision}"))
                                    pbar.update()

                                # We should save this regardless, because it's our fallback if no snapshot exists.
                                status.textinfo = f"Saving diffusion model at step {args.revision}..."
                                pbar.set_description("Saving diffusion model")
                                s_pipeline.save_pretrained(os.path.join(args.model_dir, "working"),
                                                           safe_serialization=True)
                                if ema_model is not None:
                                    ema_model.save_pretrained(
                                        os.path.join(args.pretrained_model_name_or_path, "ema_unet"),
                                        safe_serialization=True)
                                pbar.update()

                            elif save_lora:
                                pbar.set_description("Saving Lora Weights...")
                                lora_model_name = args.model_name if args.custom_model_name == "" else args.custom_model_name
<<<<<<< HEAD
                                os.makedirs(shared.db_lora_models_path, exist_ok=True)
                                lora_file_prefix =  f"{lora_model_name}_{args.revision}"
                                out_file = os.path.join(shared.db_lora_models_path, f"{lora_file_prefix}.pt")

                                modelmap = {}
                                tgt_module = get_target_module("module", args.use_lora_extended)
                                modelmap["unet"] = (s_pipeline.unet, tgt_module)
                                save_lora_weight(s_pipeline.unet, out_file, tgt_module)
=======
                                model_dir = os.path.dirname(shared.lora_models_path)
                                out_file = os.path.join(model_dir, "lora")
                                os.makedirs(out_file, exist_ok=True)
                                out_file = os.path.join(out_file, f"{lora_model_name}_{args.revision}.pt")
                                tgt_module = get_target_module("module", args.use_lora_extended)
                                d_type = torch.float16 if args.half_lora else torch.float32

                                save_lora_weight(s_pipeline.unet, out_file, tgt_module, d_type=d_type)
>>>>>>> 13dfb788
                                if stop_text_percentage != 0:
                                    out_txt = out_file.replace(".pt", "_txt.pt")
                                    modelmap["text_encoder"] = (s_pipeline.text_encoder, TEXT_ENCODER_DEFAULT_TARGET_REPLACE)
                                    save_lora_weight(s_pipeline.text_encoder,
                                                     out_txt,
                                                     target_replace_module=TEXT_ENCODER_DEFAULT_TARGET_REPLACE,
                                                     d_type=d_type)
                                    pbar.update()
                                if args.save_lora_for_extra_net:
                                    if args.use_lora_extended:
                                        print("Saving extra networks lora does not work with use_lora_extended. Skipping save.")
                                    else:
                                        os.makedirs(shared.ui_lora_models_path, exist_ok=True)
                                        out_safe = os.path.join(shared.ui_lora_models_path, f"{lora_file_prefix}.safetensors")
                                        save_extra_networks(modelmap, out_safe)

                            if save_checkpoint:
                                pbar.set_description("Compiling Checkpoint")
                                snap_rev = str(args.revision) if save_snapshot else ""
                                compile_checkpoint(args.model_name, reload_models=False, lora_path=out_file, log=False,
                                                   snap_rev=snap_rev)
                                pbar.update()
                                printm("Restored, moved to acc.device.")
                        except Exception as ex:
                            print(f"Exception saving checkpoint/model: {ex}")
                            traceback.print_exc()
                            pass

                    save_dir = args.model_dir
                    if save_image:
                        samples = []
                        sample_prompts = []
                        last_samples = []
                        last_prompts = []
                        status.textinfo = f"Saving preview image(s) at step {args.revision}..."
                        try:
                            s_pipeline.set_progress_bar_config(disable=True)
                            sample_dir = os.path.join(save_dir, "samples")
                            os.makedirs(sample_dir, exist_ok=True)
                            with accelerator.autocast(), torch.inference_mode():
                                sd = SampleDataset(args)
                                prompts = sd.prompts
                                concepts = args.concepts()
                                if args.sanity_prompt != "" and args.sanity_prompt is not None:
                                    epd = PromptData(
                                        prompt=args.sanity_prompt,
                                        seed=args.sanity_seed,
                                        negative_prompt=concepts[0].save_sample_negative_prompt,
                                        resolution=(args.resolution, args.resolution)
                                    )
                                    prompts.append(epd)
                                pbar.set_description("Generating Samples")
                                pbar.reset(len(prompts) + 2)
                                ci = 0
                                for c in prompts:
                                    c.out_dir = os.path.join(args.model_dir, "samples")
                                    generator = torch.manual_seed(int(c.seed))
                                    s_image = s_pipeline(c.prompt, num_inference_steps=c.steps,
                                                         guidance_scale=c.scale,
                                                         negative_prompt=c.negative_prompt,
                                                         height=c.resolution[0],
                                                         width=c.resolution[1],
                                                         generator=generator).images[0]
                                    sample_prompts.append(c.prompt)
                                    image_name = db_save_image(s_image, c, custom_name=f"sample_{args.revision}-{ci}")
                                    shared.status.current_image = image_name
                                    shared.status.sample_prompts = [c.prompt]
                                    samples.append(image_name)
                                    pbar.update()
                                    ci += 1
                                for sample in samples:
                                    last_samples.append(sample)
                                for prompt in sample_prompts:
                                    last_prompts.append(prompt)
                                del samples
                                del prompts

                        except Exception as em:
                            print(f"Exception saving sample: {em}")
                            traceback.print_exc()
                            pass
                printm("Starting cleanup.")
                del s_pipeline
                if save_image:
                    if 'generator' in locals():
                        del generator
                    try:
                        printm("Parse logs.")
                        log_images, log_names = parse_logs(model_name=args.model_name)
                        pbar.update()
                        for log_image in log_images:
                            last_samples.append(log_image)
                        for log_name in log_names:
                            last_prompts.append(log_name)
                        send_training_update(last_samples, args.model_name, last_prompts, global_step, args.revision)

                        del log_images
                        del log_names
                    except Exception as l:
                        traceback.print_exc()
                        print(f"Exception parsing logz: {l}")
                        pass
                    status.sample_prompts = last_prompts
                    status.current_image = last_samples
                    pbar.update()

                if args.cache_latents:
                    printm("Unloading vae.")
                    del vae
                    # Preserve the reference again
                    vae = None

                status.current_image = last_samples
                printm("Cleanup.")
                optim_to(torch, profiler, optimizer, accelerator.device)
                cleanup()
                printm("Cleanup completed.")

        # Only show the progress bar once on each machine.
        progress_bar = mytqdm(range(global_step, max_train_steps), disable=not accelerator.is_local_main_process)
        progress_bar.set_description("Steps")
        progress_bar.set_postfix(refresh=True)
        args.revision = args.revision if isinstance(args.revision,int) else int(args.revision) if str.strip(args.revision) != "" else 0
        lifetime_step = args.revision
        lifetime_epoch = args.epoch
        status.job_count = max_train_steps
        status.job_no = global_step
        training_complete = False
        msg = ""

        last_tenc = 0 < text_encoder_epochs
        if stop_text_percentage == 0:
            last_tenc = False
        for epoch in range(first_epoch, max_train_epochs):
            if training_complete:
                print("Training complete, breaking epoch.")
                break

            if args.train_unet:
                unet.train()

            train_tenc = epoch < text_encoder_epochs
            if stop_text_percentage == 0:
                train_tenc = False
            if not args.freeze_clip_normalization:
                text_encoder.train(train_tenc)
            else:
                text_encoder.eval()
            if not args.use_lora:
                text_encoder.requires_grad_(train_tenc)
            else:
                if train_tenc:
                    text_encoder.text_model.embeddings.requires_grad_(True)
            if last_tenc != train_tenc:
                last_tenc = train_tenc
                cleanup()

            loss_total = 0

            current_prior_loss_weight = current_prior_loss(args, current_epoch=global_epoch)
            for step, batch in enumerate(train_dataloader):
                # Skip steps until we reach the resumed step
                if resume_from_checkpoint and epoch == first_epoch and step < resume_step:
                    progress_bar.update(train_batch_size)
                    progress_bar.reset()
                    status.job_count = max_train_steps
                    status.job_no += train_batch_size
                    continue
                with accelerator.accumulate(unet), accelerator.accumulate(text_encoder):
                    # Convert images to latent space
                    with torch.no_grad():
                        if args.cache_latents:
                            latents = batch["images"].to(accelerator.device)
                        else:
                            latents = vae.encode(batch["images"].to(dtype=weight_dtype)).latent_dist.sample()
                        latents = latents * 0.18215

                    # Sample noise that we'll add to the latents
                    if args.offset_noise < 0:
                        noise = torch.randn_like(latents, device=latents.device)
                    else:
                        noise = torch.randn_like(latents, device=latents.device) + args.offset_noise * \
                                torch.randn(latents.shape[0], latents.shape[1], 1, 1, device=latents.device)
                    b_size = latents.shape[0]

                    # Sample a random timestep for each image
                    timesteps = torch.randint(0, noise_scheduler.config.num_train_timesteps, (b_size,),
                                              device=latents.device)
                    timesteps = timesteps.long()

                    # Add noise to the latents according to the noise magnitude at each timestep
                    # (this is the forward diffusion process)
                    noisy_latents = noise_scheduler.add_noise(latents, noise, timesteps)
                    pad_tokens = args.pad_tokens if train_tenc else False
                    encoder_hidden_states = encode_hidden_state(text_encoder, batch["input_ids"], pad_tokens,
                                                                b_size, args.max_token_length,
                                                                tokenizer.model_max_length, args.clip_skip)

                    # Predict the noise residual
                    if args.use_ema and args.ema_predict:
                        noise_pred = ema_model(noisy_latents, timesteps, encoder_hidden_states).sample
                    else:
                        noise_pred = unet(noisy_latents, timesteps, encoder_hidden_states).sample

                    # Get the target for loss depending on the prediction type
                    if noise_scheduler.config.prediction_type == "v_prediction":
                        target = noise_scheduler.get_velocity(latents, noise, timesteps)
                    else:
                        target = noise
                    if not args.split_loss:
                        loss = instance_loss = torch.nn.functional.mse_loss(noise_pred.float(), target.float(),
                                                                            reduction="mean")
                        loss *= batch["loss_avg"]

                    else:
                        model_pred_chunks = torch.split(noise_pred, 1, dim=0)
                        target_pred_chunks = torch.split(target, 1, dim=0)
                        instance_chunks = []
                        prior_chunks = []
                        instance_pred_chunks = []
                        prior_pred_chunks = []

                        # Iterate over the list of boolean values in batch["types"]
                        for i, is_prior in enumerate(batch["types"]):
                            # If is_prior is False, append the corresponding chunk to instance_chunks
                            if not is_prior:
                                instance_chunks.append(model_pred_chunks[i])
                                instance_pred_chunks.append(target_pred_chunks[i])
                            # If is_prior is True, append the corresponding chunk to prior_chunks
                            else:
                                prior_chunks.append(model_pred_chunks[i])
                                prior_pred_chunks.append(target_pred_chunks[i])

                        # initialize with 0 in case we are having batch = 1
                        instance_loss = torch.tensor(0)
                        prior_loss = torch.tensor(0)

                        # Concatenate the chunks in instance_chunks to form the model_pred_instance tensor
                        if len(instance_chunks):
                            model_pred = torch.stack(instance_chunks, dim=0)
                            target = torch.stack(instance_pred_chunks, dim=0)
                            instance_loss = torch.nn.functional.mse_loss(model_pred.float(), target.float(),
                                                                         reduction="mean")

                        if len(prior_pred_chunks):
                            model_pred_prior = torch.stack(prior_chunks, dim=0)
                            target_prior = torch.stack(prior_pred_chunks, dim=0)
                            prior_loss = torch.nn.functional.mse_loss(model_pred_prior.float(), target_prior.float(),
                                                                      reduction="mean")

                        if len(instance_chunks) and len(prior_chunks):
                            # Add the prior loss to the instance loss.
                            loss = instance_loss + current_prior_loss_weight * prior_loss
                        elif len(instance_chunks):
                            loss = instance_loss
                        else:
                            loss = prior_loss * current_prior_loss_weight
                    accelerator.backward(loss)
                    if accelerator.sync_gradients and not args.use_lora:
                        params_to_clip = (
                            itertools.chain(unet.parameters(), text_encoder.parameters())
                            if train_tenc
                            else unet.parameters()
                        )
                        accelerator.clip_grad_norm_(params_to_clip, 1)

                    optimizer.step()
                    lr_scheduler.step(train_batch_size)
                    if args.use_ema and ema_model is not None:
                        ema_model.step(unet)
                    if profiler is not None:
                        profiler.step()

                    optimizer.zero_grad(set_to_none=args.gradient_set_to_none)

                allocated = round(torch.cuda.memory_allocated(0) / 1024 ** 3, 1)
                cached = round(torch.cuda.memory_reserved(0) / 1024 ** 3, 1)
                last_lr = lr_scheduler.get_last_lr()[0]
                global_step += train_batch_size
                args.revision += train_batch_size
                status.job_no += train_batch_size
                del noise_pred
                del latents
                del encoder_hidden_states
                del noise
                del timesteps
                del noisy_latents
                del target

                loss_step = loss.detach().item()
                loss_total += loss_step
                if args.split_loss:
                    logs = {
                        "lr": float(last_lr),
                        "loss": float(loss_step),
                        "inst_loss": float(instance_loss.detach().item()),
                        "prior_loss": float(prior_loss.detach().item()),
                        "vram": float(cached)
                    }
                else:
                    logs = {
                        "lr": float(last_lr),
                        "loss": float(loss_step),
                        "vram": float(cached)
                    }

                status.textinfo2 = f"Loss: {'%.2f' % loss_step}, LR: {'{:.2E}'.format(Decimal(last_lr))}, " \
                                   f"VRAM: {allocated}/{cached} GB"
                progress_bar.update(train_batch_size)
                progress_bar.set_postfix(**logs)
                accelerator.log(logs, step=args.revision)

                logs = {"epoch_loss": loss_total / len(train_dataloader)}
                accelerator.log(logs, step=global_step)

                status.job_count = max_train_steps
                status.job_no = global_step
                status.textinfo = f"Steps: {global_step}/{max_train_steps} (Current)," \
                                  f" {args.revision}/{lifetime_step + max_train_steps} (Lifetime), Epoch: {global_epoch}"

                # Log completion message
                if training_complete or status.interrupted:
                    print("  Training complete (step check).")
                    if status.interrupted:
                        state = "cancelled"
                    else:
                        state = "complete"

                    status.textinfo = f"Training {state} {global_step}/{max_train_steps}, {args.revision}" \
                                      f" total."

                    break

            accelerator.wait_for_everyone()

            args.epoch += 1
            global_epoch += 1
            lifetime_epoch += 1
            session_epoch += 1
            lr_scheduler.step(is_epoch=True)
            status.job_count = max_train_steps
            status.job_no = global_step

            check_save(progress_bar, True)

            if args.num_train_epochs > 1:
                training_complete = session_epoch >= max_train_epochs

            if training_complete or status.interrupted:
                print("  Training complete (step check).")
                if status.interrupted:
                    state = "cancelled"
                else:
                    state = "complete"

                status.textinfo = f"Training {state} {global_step}/{max_train_steps}, {args.revision}" \
                                  f" total."

                break

            # Do this at the very END of the epoch, only after we're sure we're not done
            if args.epoch_pause_frequency > 0 and args.epoch_pause_time > 0:
                if not session_epoch % args.epoch_pause_frequency:
                    print(f"Giving the GPU a break for {args.epoch_pause_time} seconds.")
                    for i in range(args.epoch_pause_time):
                        if status.interrupted:
                            training_complete = True
                            print("Training complete, interrupted.")
                            break
                        time.sleep(1)

        cleanup_memory()
        accelerator.end_training()
        result.msg = msg
        result.config = args
        result.samples = last_samples
        stop_profiler(profiler)
        status.end()
        return result

    return inner_loop()<|MERGE_RESOLUTION|>--- conflicted
+++ resolved
@@ -759,25 +759,17 @@
                             elif save_lora:
                                 pbar.set_description("Saving Lora Weights...")
                                 lora_model_name = args.model_name if args.custom_model_name == "" else args.custom_model_name
-<<<<<<< HEAD
                                 os.makedirs(shared.db_lora_models_path, exist_ok=True)
-                                lora_file_prefix =  f"{lora_model_name}_{args.revision}"
+                                lora_file_prefix = f"{lora_model_name}_{args.revision}"
                                 out_file = os.path.join(shared.db_lora_models_path, f"{lora_file_prefix}.pt")
-
-                                modelmap = {}
-                                tgt_module = get_target_module("module", args.use_lora_extended)
-                                modelmap["unet"] = (s_pipeline.unet, tgt_module)
-                                save_lora_weight(s_pipeline.unet, out_file, tgt_module)
-=======
-                                model_dir = os.path.dirname(shared.lora_models_path)
-                                out_file = os.path.join(model_dir, "lora")
-                                os.makedirs(out_file, exist_ok=True)
-                                out_file = os.path.join(out_file, f"{lora_model_name}_{args.revision}.pt")
                                 tgt_module = get_target_module("module", args.use_lora_extended)
                                 d_type = torch.float16 if args.half_lora else torch.float32
 
                                 save_lora_weight(s_pipeline.unet, out_file, tgt_module, d_type=d_type)
->>>>>>> 13dfb788
+
+                                modelmap = {}
+                                modelmap["unet"] = (s_pipeline.unet, tgt_module)
+
                                 if stop_text_percentage != 0:
                                     out_txt = out_file.replace(".pt", "_txt.pt")
                                     modelmap["text_encoder"] = (s_pipeline.text_encoder, TEXT_ENCODER_DEFAULT_TARGET_REPLACE)
