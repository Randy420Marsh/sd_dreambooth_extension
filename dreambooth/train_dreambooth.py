# Borrowed heavily from https://github.com/bmaltais/kohya_ss/blob/master/train_db.py and
# https://github.com/ShivamShrirao/diffusers/tree/main/examples/dreambooth
# With some custom bits sprinkled in and some stuff from OG diffusers as well.

import itertools
import logging
import os
import time
import traceback
from decimal import Decimal
from pathlib import Path

import torch
import torch.backends.cudnn
import torch.utils.checkpoint
from accelerate import Accelerator
from diffusers import AutoencoderKL, DDIMScheduler, DiffusionPipeline, UNet2DConditionModel, DDPMScheduler
from diffusers.utils import logging as dl
from torch.cuda.profiler import profile
from torch.utils.data import Dataset
from transformers import AutoTokenizer

from extensions.sd_dreambooth_extension.dreambooth import xattention, shared
from extensions.sd_dreambooth_extension.dreambooth.dataset.bucket_sampler import BucketSampler
from extensions.sd_dreambooth_extension.dreambooth.dataclasses.db_config import DreamboothConfig
from extensions.sd_dreambooth_extension.dreambooth.optimization import UniversalScheduler
from extensions.sd_dreambooth_extension.dreambooth.shared import status
from extensions.sd_dreambooth_extension.dreambooth.utils.gen_utils import generate_classifiers, generate_dataset
from extensions.sd_dreambooth_extension.dreambooth.utils.image_utils import db_save_image
from extensions.sd_dreambooth_extension.dreambooth.utils.model_utils import unload_system_models, \
    import_model_class_from_model_name_or_path, disable_safe_unpickle, enable_safe_unpickle
from extensions.sd_dreambooth_extension.dreambooth.utils.text_utils import encode_hidden_state
from extensions.sd_dreambooth_extension.dreambooth.webhook import send_training_update
from extensions.sd_dreambooth_extension.dreambooth.diff_to_sd import compile_checkpoint
from extensions.sd_dreambooth_extension.dreambooth.dataclasses.train_result import TrainResult
from extensions.sd_dreambooth_extension.helpers.mytqdm import mytqdm
from extensions.sd_dreambooth_extension.helpers.ema_model import EMAModel
from extensions.sd_dreambooth_extension.dreambooth.memory import find_executable_batch_size
from extensions.sd_dreambooth_extension.dreambooth.dataclasses.prompt_data import PromptData
from extensions.sd_dreambooth_extension.dreambooth.dataset.sample_dataset import SampleDataset
from extensions.sd_dreambooth_extension.dreambooth.utils.utils import cleanup, parse_logs, printm
from extensions.sd_dreambooth_extension.dreambooth.xattention import optim_to
from extensions.sd_dreambooth_extension.lora_diffusion.lora import save_lora_weight, inject_trainable_lora

logger = logging.getLogger(__name__)
# define a Handler which writes DEBUG messages or higher to the sys.stderr
console = logging.StreamHandler()
console.setLevel(logging.DEBUG)
logger.addHandler(console)
logger.setLevel(logging.DEBUG)
dl.set_verbosity_error()

last_samples = []
last_prompts = []



def current_prior_loss(args, current_epoch):
    if not args.prior_loss_scale:
        return args.prior_loss_weight
    if not args.prior_loss_target:
        args.prior_loss_target = 150
    if not args.prior_loss_weight_min:
        args.prior_loss_weight_min = 0.1
    if current_epoch >= args.prior_loss_target:
        return args.prior_loss_weight_min
    percentage_completed = current_epoch / args.prior_loss_target
    prior = args.prior_loss_weight * (1 - percentage_completed) + args.prior_loss_weight_min * percentage_completed
    printm(f"Prior: {prior}")
    return prior


def stop_profiler(profiler):
    if profiler is not None:
        try:
            print("Stopping profiler.")
            profiler.stop()
        except:
            pass

def main(args: DreamboothConfig, use_txt2img: bool = True) -> TrainResult:
    """

    @param args: The model config to use.
    @param use_txt2img: Use txt2img when generating class images.
    @return: TrainResult
    """
    logging_dir = Path(args.model_dir, "logging")

    result = TrainResult
    result.config = args



    @find_executable_batch_size(starting_batch_size=args.train_batch_size,
                                starting_grad_size=args.gradient_accumulation_steps,
                                logging_dir=logging_dir)
    def inner_loop(train_batch_size: int, gradient_accumulation_steps: int, profiler: profile):

        text_encoder = None
        global last_samples
        global last_prompts
        stop_text_percentage = args.stop_text_encoder
        if not args.train_unet:
            stop_text_percentage = 1
        n_workers = 0
        args.max_token_length = int(args.max_token_length)
        if not args.pad_tokens and args.max_token_length > 75:
            print("Cannot raise token length limit above 75 when pad_tokens=False")

        precision = args.mixed_precision if not shared.force_cpu else "no"

        weight_dtype = torch.float32
        if precision == "fp16":
            weight_dtype = torch.float16
        elif precision == "bf16":
            weight_dtype = torch.bfloat16


        try:
            accelerator = Accelerator(
                gradient_accumulation_steps=gradient_accumulation_steps,
                mixed_precision=precision,
                log_with="tensorboard",
                logging_dir=logging_dir,
                cpu=shared.force_cpu
            )
        except Exception as e:
            if "AcceleratorState" in str(e):
                msg = "Change in precision detected, please restart the webUI entirely to use new precision."
            else:
                msg = f"Exception initializing accelerator: {e}"
            print(msg)
            result.msg = msg
            result.config = args
            stop_profiler(profiler)
            return result
        # Currently, it's not possible to do gradient accumulation when training two models with
        # accelerate.accumulate This will be enabled soon in accelerate. For now, we don't allow gradient
        # accumulation when training two models.
        # TODO (patil-suraj): Remove this check when gradient accumulation with two models is enabled in accelerate.
        if stop_text_percentage != 0 and gradient_accumulation_steps > 1 and accelerator.num_processes > 1:
            msg = "Gradient accumulation is not supported when training the text encoder in distributed training. " \
                  "Please set gradient_accumulation_steps to 1. This feature will be supported in the future. Text " \
                  "encoder training will be disabled."
            print(msg)
            status.textinfo = msg
            stop_text_percentage = 0
        count, instance_prompts, class_prompts = generate_classifiers(args, use_txt2img=use_txt2img, accelerator=accelerator, ui = False)
        if status.interrupted:
            result.msg = "Training interrupted."
            stop_profiler(profiler)
            return result

        if use_txt2img and count > 0:
            unload_system_models()

        def create_vae():
            vae_path = args.pretrained_vae_name_or_path if args.pretrained_vae_name_or_path else \
                args.pretrained_model_name_or_path
            disable_safe_unpickle()
            new_vae = AutoencoderKL.from_pretrained(
                vae_path,
                subfolder=None if args.pretrained_vae_name_or_path else "vae",
                revision=args.revision
            )
            enable_safe_unpickle()
            new_vae.requires_grad_(False)
            new_vae.to(accelerator.device, dtype=weight_dtype)
            return new_vae
        disable_safe_unpickle()
        # Load the tokenizer
        tokenizer = AutoTokenizer.from_pretrained(
            os.path.join(args.pretrained_model_name_or_path, "tokenizer"),
            revision=args.revision,
            use_fast=False,
        )

        # import correct text encoder class
        text_encoder_cls = import_model_class_from_model_name_or_path(args.pretrained_model_name_or_path, args.revision)

        # Load models and create wrapper for stable diffusion
        text_encoder = text_encoder_cls.from_pretrained(
            args.pretrained_model_name_or_path,
            subfolder="text_encoder",
            revision=args.revision,
            torch_dtype=torch.float32
        )
        printm("Created tenc")
        vae = create_vae()
        printm("Created vae")

        unet = UNet2DConditionModel.from_pretrained(
            args.pretrained_model_name_or_path,
            subfolder="unet",
            revision=args.revision,
            torch_dtype=torch.float32
        )

        enable_safe_unpickle()
        if args.attention == "xformers" and not shared.force_cpu:
            xattention.replace_unet_cross_attn_to_xformers()
            xattention.set_diffusers_xformers_flag(unet, True)
            xattention.set_diffusers_xformers_flag(vae, True)
            xattention.set_diffusers_xformers_flag(text_encoder, True)
        elif args.attention == "flash_attention":
            xattention.replace_unet_cross_attn_to_flash_attention()
        else:
            xattention.replace_unet_cross_attn_to_default()


        if args.gradient_checkpointing:
            if args.train_unet:
                unet.enable_gradient_checkpointing()
            if stop_text_percentage != 0:
                text_encoder.gradient_checkpointing_enable()
                if args.use_lora:
                    text_encoder.text_model.embeddings.requires_grad_(True)
            else:
                text_encoder.to(accelerator.device, dtype=weight_dtype)

        unet_lora_params = None
        text_encoder_lora_params = None

        lora_path = None
        lora_txt = None
        if args.use_lora:
            unet.requires_grad_(False)
            if args.lora_model_name:
                lora_path = os.path.join(shared.models_path, "lora", args.lora_model_name)
                lora_txt = lora_path.replace(".pt", "_txt.pt")

                if not os.path.exists(lora_path) or not os.path.isfile(lora_path):
                    lora_path = None
                    lora_txt = None

            unet_lora_params, _ = inject_trainable_lora(
                unet,
                r=args.lora_rank,
                loras=lora_path
            )

            if stop_text_percentage != 0:
                text_encoder.requires_grad_(False)
                text_encoder_lora_params, _ = inject_trainable_lora(
                    text_encoder,
                    target_replace_module=["CLIPAttention"],
                    r=args.lora_rank,
                    loras=lora_txt
                )
            printm("Lora loaded")
            cleanup()
            printm("Cleaned")
        else:
            if not args.train_unet:
                unet.requires_grad_(False)
        

        # Use 8-bit Adam for lower memory usage or to fine-tune the model in 16GB GPUs
        use_adam = False
        optimizer_class = torch.optim.AdamW

        if args.use_8bit_adam and not shared.force_cpu:
            try:
                import bitsandbytes as bnb
                optimizer_class = bnb.optim.AdamW8bit
                use_adam = True
            except Exception as a:
                logger.warning(f"Exception importing 8bit adam: {a}")
                traceback.print_exc()

        if args.use_lora:
            args.learning_rate = args.lora_learning_rate
        
            params_to_optimize = ([
                    {"params": itertools.chain(*unet_lora_params), "lr": args.lora_learning_rate},
                    {"params": itertools.chain(*text_encoder_lora_params), "lr": args.lora_txt_learning_rate},
                ]
                if stop_text_percentage != 0
                else itertools.chain(*unet_lora_params)
            )
        else:
            params_to_optimize = (
                itertools.chain(text_encoder.parameters()) if stop_text_percentage != 0 and not args.train_unet else
                itertools.chain(unet.parameters(), text_encoder.parameters()) if stop_text_percentage != 0 else
                unet.parameters()                
            )
        optimizer = optimizer_class(
            params_to_optimize,
            lr=args.learning_rate,
            weight_decay=args.adamw_weight_decay
        )
        noise_scheduler = DDPMScheduler.from_pretrained(args.pretrained_model_name_or_path, subfolder="scheduler")

        def cleanup_memory():
            try:
                if unet:
                    del unet
                if text_encoder:
                    del text_encoder
                if tokenizer:
                    del tokenizer
                if optimizer:
                    del optimizer
                if train_dataloader:
                    del train_dataloader
                if train_dataset:
                    del train_dataset
                if lr_scheduler:
                    del lr_scheduler
                if vae:
                    del vae
                if ema_unet:
                    del ema_unet
                if unet_lora_params:
                    del unet_lora_params
            except:
                pass
            try:
                cleanup(True)
            except:
                pass

        if args.cache_latents:
            vae.to(accelerator.device, dtype=weight_dtype)
            vae.requires_grad_(False)
            vae.eval()

        if status.interrupted:
            result.msg = "Training interrupted."
            stop_profiler(profiler)
            return result

        printm("Loading dataset...")
        train_dataset = generate_dataset(
            model_name=args.model_name,
            instance_prompts = instance_prompts,
            class_prompts = class_prompts,
            batch_size=train_batch_size,
            tokenizer=tokenizer,
            vae=vae if args.cache_latents else None,
            debug=False
        )

        printm("Dataset loaded.")

        if args.cache_latents:
            printm("Unloading vae.")
            del vae
            # Preserve reference to vae for later checks
            vae = None
        cleanup()
        if status.interrupted:
            result.msg = "Training interrupted."
            stop_profiler(profiler)
            return result

        if train_dataset.__len__ == 0:
            msg = "Please provide a directory with actual images in it."
            print(msg)
            status.textinfo = msg
            cleanup_memory()
            result.msg = msg
            result.config = args
            stop_profiler(profiler)
            return result

        def collate_fn(examples):
            input_ids = [example["input_id"] for example in examples]
            pixel_values = [example["image"] for example in examples]
            types = [example["is_class"] for example in examples]
            pixel_values = torch.stack(pixel_values)
            if not args.cache_latents:
                pixel_values = pixel_values.to(memory_format=torch.contiguous_format).float()
            input_ids = torch.cat(input_ids, dim=0)

            batch_data = {
                "input_ids": input_ids,
                "images": pixel_values,
                "types": types
            }
            return batch_data

        sampler = BucketSampler(train_dataset, train_batch_size)

        train_dataloader = torch.utils.data.DataLoader(
            train_dataset,
            batch_size=1,
            batch_sampler=sampler,
            collate_fn=collate_fn,
            num_workers=n_workers)

        max_train_steps = args.num_train_epochs * len(train_dataset)

        # This is separate, because optimizer.step is only called once per "step" in training, so it's not
        # affected by batch size
        sched_train_steps = args.num_train_epochs * train_dataset.num_train_images

        lr_scheduler = UniversalScheduler(
            args.lr_scheduler,
            optimizer=optimizer,
            num_warmup_steps=args.lr_warmup_steps,
            total_training_steps=sched_train_steps,
            total_epochs=args.num_train_epochs,
            num_cycles=args.lr_cycles,
            power=args.lr_power,
            factor=args.lr_factor,
            scale_pos=args.lr_scale_pos,
            min_lr=args.learning_rate_min
        )

        # create ema, fix OOM
        if args.use_ema:
            ema_unet = EMAModel(unet.parameters())
            ema_unet.to(accelerator.device, dtype=weight_dtype)
            if stop_text_percentage != 0:
                unet, ema_unet, text_encoder, optimizer, train_dataloader, lr_scheduler = accelerator.prepare(
                    unet, ema_unet, text_encoder, optimizer, train_dataloader, lr_scheduler
                )
            else:
                unet, ema_unet, optimizer, train_dataloader, lr_scheduler = accelerator.prepare(
                    unet, ema_unet, optimizer, train_dataloader, lr_scheduler
                )
        else:
            ema_unet = None
            if stop_text_percentage != 0:
                unet, text_encoder, optimizer, train_dataloader, lr_scheduler = accelerator.prepare(
                    unet, text_encoder, optimizer, train_dataloader, lr_scheduler
                )
            else:
                unet, optimizer, train_dataloader, lr_scheduler = accelerator.prepare(
                    unet, optimizer, train_dataloader, lr_scheduler
                )

        if not args.cache_latents and vae is not None:
            vae.to(accelerator.device, dtype=weight_dtype)

        if stop_text_percentage == 0:
            text_encoder.to(accelerator.device, dtype=weight_dtype)
        # Afterwards we recalculate our number of training epochs
        # We need to initialize the trackers we use, and also store our configuration.
        # The trackers will initialize automatically on the main process.
        if accelerator.is_main_process:
            accelerator.init_trackers("dreambooth")

        # Train!
        total_batch_size = train_batch_size * accelerator.num_processes * gradient_accumulation_steps
        max_train_epochs = args.num_train_epochs
        # we calculate our number of tenc training epochs
        text_encoder_epochs = round(args.num_train_epochs * stop_text_percentage)
        global_step = 0
        global_epoch = 0
        session_epoch = 0
        first_epoch = 0
        resume_step = 0
        last_model_save = 0
        last_image_save = 0
        resume_from_checkpoint = False
        new_hotness = os.path.join(args.model_dir, "checkpoints", f"checkpoint-{args.snapshot}")
        if os.path.exists(new_hotness):
            accelerator.print(f"Resuming from checkpoint {new_hotness}")
            try:
                import modules.shared
                no_safe = modules.shared.cmd_opts.disable_safe_unpickle
                modules.shared.cmd_opts.disable_safe_unpickle = True

            except:
                no_safe = False
            try:
                import modules.shared
                accelerator.load_state(new_hotness)
                modules.shared.cmd_opts.disable_safe_unpickle = no_safe
                global_step = resume_step = args.revision
                resume_from_checkpoint = True
                first_epoch = args.epoch
                global_epoch = first_epoch
            except Exception as lex:
                print(f"Exception loading checkpoint: {lex}")

        print("  ***** Running training *****")
        if shared.force_cpu:
            print(f"  TRAINING WITH CPU ONLY")
        print(f"  Num batches each epoch = {len(train_dataset) // train_batch_size}")
        print(f"  Num Epochs = {max_train_epochs}")
        print(f"  Batch Size Per Device = {train_batch_size}")
        print(f"  Gradient Accumulation steps = {gradient_accumulation_steps}")
        print(f"  Total train batch size (w. parallel, distributed & accumulation) = {total_batch_size}")
        print(f"  Text Encoder Epochs: {text_encoder_epochs}")
        print(f"  Total optimization steps = {sched_train_steps}")
        print(f"  Total training steps = {max_train_steps}")
        print(f"  Resuming from checkpoint: {resume_from_checkpoint}")
        print(f"  First resume epoch: {first_epoch}")
        print(f"  First resume step: {resume_step}")
        print(f"  Lora: {args.use_lora}, Adam: {use_adam}, Prec: {precision}")
        print(f"  Gradient Checkpointing: {args.gradient_checkpointing}")
        print(f"  EMA: {args.use_ema}")
        print(f"  UNET: {args.train_unet}")
        print(f"  Freeze CLIP Normalization Layers: {args.freeze_clip_normalization}")
        print(f"  LR: {args.learning_rate}")
        if args.use_lora and stop_text_percentage > 0: print(f"  LoRA Text Encoder LR: {args.lora_txt_learning_rate}")
        print(f"  V2: {args.v2}")

        def check_save(pbar: mytqdm, is_epoch_check = False):
            nonlocal last_model_save
            nonlocal last_image_save
            save_model_interval = args.save_embedding_every
            save_image_interval = args.save_preview_every
            save_completed = session_epoch >= max_train_epochs
            save_canceled = status.interrupted
            save_image = False
            save_model = False
            if not save_canceled and not save_completed:
                # Check to see if the number of epochs since last save is gt the interval
                if 0 < save_model_interval <= session_epoch - last_model_save:
                    save_model = True
                    last_model_save = session_epoch

                # Repeat for sample images
                if 0 < save_image_interval <= session_epoch - last_image_save:
                    save_image = True
                    last_image_save = session_epoch

            else:
                print("\nSave completed/canceled.")
                if global_step > 0:
                    save_image = True
                    save_model = True

            save_snapshot = False
            save_lora = False
            save_checkpoint = False
            if shared.status.do_save_samples and is_epoch_check:
                save_image = True
                shared.status.do_save_samples = False

            if shared.status.do_save_model and is_epoch_check:
                save_model = True
                shared.status.do_save_model = False

            if save_model:
                if save_canceled:
                    if global_step > 0:
                        print("Canceled, enabling saves.")
                        save_lora = args.save_lora_cancel
                        save_snapshot = args.save_state_cancel
                        save_checkpoint = args.save_ckpt_cancel
                elif save_completed:
                    if global_step > 0:
                        print("Completed, enabling saves.")
                        save_lora = args.save_lora_after
                        save_snapshot = args.save_state_after
                        save_checkpoint = args.save_ckpt_after
                else:
                    save_lora = args.save_lora_during
                    save_snapshot = args.save_state_during
                    save_checkpoint = args.save_ckpt_during

            if save_checkpoint or save_snapshot or save_lora or save_image or save_model:
                printm(" Saving weights.")
                save_weights(save_image, save_model, save_snapshot, save_checkpoint, save_lora, pbar)
                pbar.set_description("Steps")
                pbar.reset(max_train_steps)
                pbar.update(global_step)
                printm(" Complete.")
                if profiler is not None:
                    cleanup()
                printm("Cleaned again.")

            return save_model

        def save_weights(save_image, save_model, save_snapshot, save_checkpoint, save_lora, pbar):
            global last_samples
            global last_prompts
            nonlocal vae

            # Create the pipeline using the trained modules and save it.
            if accelerator.is_main_process:
                printm("Pre-cleanup.")
                optim_to(torch, profiler, optimizer)
                if profiler is not None:
                    cleanup()
                g_cuda = None
                pred_type = "epsilon"
                if args.v2:
                    pred_type = "v_prediction"
                scheduler = DDIMScheduler(beta_start=0.00085, beta_end=0.012, beta_schedule="scaled_linear",
                                          steps_offset=1, clip_sample=False, set_alpha_to_one=False,
                                          prediction_type=pred_type)
                if args.use_ema:
                    ema_unet.store(unet.parameters())
                    ema_unet.copy_to(unet.parameters())

                if vae is None:
                    printm("Loading vae.")
                    vae = create_vae()

                printm("Creating pipeline.")

                s_pipeline = DiffusionPipeline.from_pretrained(
                    args.pretrained_model_name_or_path,
                    unet=accelerator.unwrap_model(unet, keep_fp32_wrapper=True),
                    text_encoder=accelerator.unwrap_model(text_encoder, keep_fp32_wrapper=True),
                    vae=vae,
                    scheduler=scheduler,
                    torch_dtype=weight_dtype,
                    revision=args.revision,
                    safety_checker=None,
                    requires_safety_checker=None
                )
                s_pipeline = s_pipeline.to(accelerator.device)
                s_pipeline.enable_attention_slicing()
                if args.attention == "xformers":
                    s_pipeline.enable_xformers_memory_efficient_attention()
                with accelerator.autocast(), torch.inference_mode():
                    if save_model:
                        # We are saving weights, we need to ensure revision is saved
                        args.save()
                        pbar.set_description("Saving Weights")
                        pbar.reset(4)
                        pbar.update()
                        try:
                            if not args.use_lora:
                                out_file = None
                                if save_snapshot:
                                    pbar.set_description("Saving Snapshot")
                                    status.textinfo = f"Saving snapshot at step {args.revision}..."
                                    accelerator.save_state(os.path.join(args.model_dir, "checkpoints",
                                                                        f"checkpoint-{args.revision}"))
                                    pbar.update()

                                # We should save this regardless, because it's our fallback if no snapshot exists.
                                status.textinfo = f"Saving diffusion model at step {args.revision}..."
                                pbar.set_description("Saving diffusion model")
                                s_pipeline.save_pretrained(os.path.join(args.model_dir, "working"))
                                pbar.update()

                            elif save_lora:
                                pbar.set_description("Saving Lora Weights...")
                                lora_model_name = args.model_name if args.custom_model_name == "" else args.custom_model_name
                                model_dir = os.path.dirname(shared.lora_models_path)
                                out_file = os.path.join(model_dir, "lora")
                                os.makedirs(out_file, exist_ok=True)
                                out_file = os.path.join(out_file, f"{lora_model_name}_{args.revision}.pt")
                                save_lora_weight(s_pipeline.unet, out_file)
                                if stop_text_percentage != 0:
                                    out_txt = out_file.replace(".pt", "_txt.pt")
                                    save_lora_weight(s_pipeline.text_encoder,
                                                     out_txt,
                                                     target_replace_module=["CLIPAttention"],
                                                     )
                                    pbar.update()

                            if save_checkpoint:
                                pbar.set_description("Compiling Checkpoint")
                                snap_rev = str(args.revision) if save_snapshot else ""
                                compile_checkpoint(args.model_name, reload_models=False, lora_path=out_file, log=False,
                                                   snap_rev=snap_rev)
                                pbar.update()
                            if args.use_ema:
                                ema_unet.restore(unet.parameters())
                                ema_unet.to(accelerator.device, dtype=weight_dtype)
                                printm("Restored, moved to acc.device.")
                        except Exception as ex:
                            print(f"Exception saving checkpoint/model: {ex}")
                            traceback.print_exc()
                            pass

                    save_dir = args.model_dir
                    if save_image:
                        samples = []
                        sample_prompts = []
                        last_samples = []
                        last_prompts = []
                        status.textinfo = f"Saving preview image(s) at step {args.revision}..."
                        try:
                            s_pipeline.set_progress_bar_config(disable=True)
                            sample_dir = os.path.join(save_dir, "samples")
                            os.makedirs(sample_dir, exist_ok=True)
                            with accelerator.autocast(), torch.inference_mode():
                                sd = SampleDataset(args)
                                prompts = sd.prompts
                                concepts = args.concepts()
                                if args.sanity_prompt != "" and args.sanity_prompt is not None:
                                    epd = PromptData(
                                        prompt=args.sanity_prompt,
                                        seed=args.sanity_seed,
                                        negative_prompt=concepts[0].save_sample_negative_prompt,
                                        resolution=(args.resolution, args.resolution)
                                    )
                                    prompts.append(epd)
                                pbar.set_description("Generating Samples")
                                pbar.reset(len(prompts) + 2)
                                ci = 0
                                for c in prompts:
                                    c.out_dir = os.path.join(args.model_dir, "samples")
                                    g_cuda = torch.Generator(device=accelerator.device).manual_seed(int(c.seed))
                                    s_image = s_pipeline(c.prompt, num_inference_steps=c.steps,
                                                         guidance_scale=c.scale,
                                                         negative_prompt=c.negative_prompt,
                                                         height=args.resolution,
                                                         width=args.resolution,
                                                         generator=g_cuda).images[0]
                                    sample_prompts.append(c.prompt)
                                    image_name = db_save_image(s_image, c, custom_name=f"sample_{args.revision}-{ci}")
                                    shared.status.current_image = image_name
                                    shared.status.sample_prompts = [c.prompt]
                                    samples.append(image_name)
                                    pbar.update()
                                    ci += 1
                                for sample in samples:
                                    last_samples.append(sample)
                                for prompt in sample_prompts:
                                    last_prompts.append(prompt)
                                del samples
                                del prompts

                        except Exception as em:
                            print(f"Exception saving sample: {em}")
                            traceback.print_exc()
                            pass
                printm("Starting cleanup.")
                del s_pipeline
                del scheduler
                if save_image:
                    if g_cuda:
                        del g_cuda
                    try:
                        printm("Parse logs.")
                        log_images, log_names = parse_logs(model_name=args.model_name)
                        pbar.update()
                        for log_image in log_images:
                            last_samples.append(log_image)
                        for log_name in log_names:
                            last_prompts.append(log_name)
                        send_training_update(last_samples, args.model_name, last_prompts, global_step, args.revision)

                        del log_images
                        del log_names
                    except Exception as l:
                        traceback.print_exc()
                        print(f"Exception parsing logz: {l}")
                        pass
                    status.sample_prompts = last_prompts
                    status.current_image = last_samples
                    pbar.update()

                if args.cache_latents:
                    printm("Unloading vae.")
                    del vae
                    # Preserve the reference again
                    vae = None

                status.current_image = last_samples
                printm("Cleanup.")
                optim_to(torch, profiler, optimizer, accelerator.device)
                if profiler is not None:
                    cleanup()
                printm("Cleanup completed.")

        # Only show the progress bar once on each machine.
        progress_bar = mytqdm(range(global_step, max_train_steps), disable=not accelerator.is_local_main_process)
        progress_bar.set_description("Steps")
        progress_bar.set_postfix(refresh=True)
        lifetime_step = args.revision
        lifetime_epoch = args.epoch
        status.job_count = max_train_steps
        status.job_no = global_step
        training_complete = False
        msg = ""
        for epoch in range(first_epoch, max_train_epochs):
            if training_complete:
                print("Training complete, breaking epoch.")
                break

            if args.train_unet:
                unet.train()
                
            train_tenc = epoch < text_encoder_epochs
            if stop_text_percentage == 0:
                train_tenc = False
            if not args.freeze_clip_normalization:
                text_encoder.train(train_tenc)
            else:
                text_encoder.eval()
            if not args.use_lora:
                text_encoder.requires_grad_(train_tenc)
            else:
                if train_tenc:
                    text_encoder.text_model.embeddings.requires_grad_(True)

            loss_total = 0
            instance_loss_total = 0
            prior_loss_total = 0

            last_instance_loss = -1
            last_prior_loss = -1

            current_prior_loss_weight = current_prior_loss(args, current_epoch=global_epoch)
            for step, batch in enumerate(train_dataloader):
                # Skip steps until we reach the resumed step
                if resume_from_checkpoint and epoch == first_epoch and step < resume_step:
                    progress_bar.update(train_batch_size)
                    progress_bar.reset()
                    status.job_count = max_train_steps
                    status.job_no += train_batch_size
                    continue
                with accelerator.accumulate(unet), accelerator.accumulate(text_encoder):
                    # Convert images to latent space
                    with torch.no_grad():
                        if args.cache_latents:
                            latents = batch["images"].to(accelerator.device)
                        else:
                            latents = vae.encode(batch["images"].to(dtype=weight_dtype)).latent_dist.sample()
                        latents = latents * 0.18215

                    # Sample noise that we'll add to the latents
                    noise = torch.randn_like(latents, device=latents.device)
                    b_size = latents.shape[0]

                    # Sample a random timestep for each image
                    timesteps = torch.randint(0, noise_scheduler.config.num_train_timesteps, (b_size,),
                                              device=latents.device)
                    timesteps = timesteps.long()

                    # Add noise to the latents according to the noise magnitude at each timestep
                    # (this is the forward diffusion process)
                    noisy_latents = noise_scheduler.add_noise(latents, noise, timesteps)
                    pad_tokens = args.pad_tokens if train_tenc else False
                    encoder_hidden_states = encode_hidden_state(text_encoder, batch["input_ids"], pad_tokens,
                                                                b_size, args.max_token_length, tokenizer.model_max_length, args.clip_skip)

                    # Predict the noise residual
                    noise_pred = unet(noisy_latents, timesteps, encoder_hidden_states).sample

                    # Get the target for loss depending on the prediction type
                    if noise_scheduler.config.prediction_type == "v_prediction":
                        target = noise_scheduler.get_velocity(latents, noise, timesteps)
                    else:
                        target = noise

                    model_pred_chunks = torch.split(noise_pred, 1, dim=0)
                    target_pred_chunks = torch.split(target, 1, dim=0)
                    instance_chunks = []
                    prior_chunks = []
                    instance_pred_chunks = []
                    prior_pred_chunks = []

                    print(batch["types"])

                    # Iterate over the list of boolean values in batch["types"]
                    for i, is_prior in enumerate(batch["types"]):
                        # If is_prior is False, append the corresponding chunk to instance_chunks
                        if not is_prior:
                            instance_chunks.append(model_pred_chunks[i])
                            instance_pred_chunks.append(target_pred_chunks[i])
                        # If is_prior is True, append the corresponding chunk to prior_chunks
                        else:
                            prior_chunks.append(model_pred_chunks[i])
                            prior_pred_chunks.append(target_pred_chunks[i])
                    instance_loss = torch.tensor(0)
                    prior_loss = torch.tensor(0)
                    avg_loss = -1
                    avg_prior_loss = -1
                    # Concatenate the chunks in instance_chunks to form the model_pred_instance tensor
<<<<<<< HEAD
                    model_pred = torch.stack(instance_chunks, dim=0)
                    target = torch.stack(instance_pred_chunks, dim=0)
                    loss = torch.nn.functional.mse_loss(model_pred.float(), target.float(), reduction="mean")
                    log_current_instance_loss = loss.detach().item()
                    log_current_prior_loss = None
=======
                    if len(instance_chunks):
                        model_pred = torch.stack(instance_chunks, dim=0)
                        target = torch.stack(instance_pred_chunks, dim=0)
                        instance_loss = torch.nn.functional.mse_loss(model_pred.float(), target.float(), reduction="mean")
                        current_loss = instance_loss.detach().item()
                        last_instance_loss = current_loss
                        loss_total += current_loss
                        avg_loss = loss_total / (step + 1)

>>>>>>> a1f9f49b
                    if len(prior_pred_chunks):
                        # Compute prior loss
                        model_pred_prior = torch.stack(prior_chunks, dim=0)
                        target_prior = torch.stack(prior_pred_chunks, dim=0)
                        prior_loss = torch.nn.functional.mse_loss(model_pred_prior.float(), target_prior.float(), reduction="mean")
<<<<<<< HEAD
                        log_current_prior_loss = prior_loss.detach().item()
                        prior_loss_total += current_prior_loss

                        # Add the prior loss to the instance loss.
                        loss = loss + current_prior_loss_weight * prior_loss
                    
=======
                        current_prior = prior_loss.detach().item()
                        last_prior_loss = current_prior
                        prior_loss_total += current_prior
                        avg_prior_loss = prior_loss_total / (step + 1)

                        # Add the prior loss to the instance loss.
                        prior_loss *= current_prior_loss_weight
>>>>>>> a1f9f49b

                    loss = instance_loss + prior_loss

                    accelerator.backward(loss)
                    if accelerator.sync_gradients and not args.use_lora:
                        params_to_clip = (
                            itertools.chain(unet.parameters(), text_encoder.parameters())
                            if train_tenc
                            else unet.parameters()
                        )
                        accelerator.clip_grad_norm_(params_to_clip, 1)

                    optimizer.step()
                    lr_scheduler.step(train_batch_size)
                    if args.use_ema and ema_unet is not None:
                        ema_unet.step(unet.parameters())
                    if profiler is not None:
                        profiler.step()

                    optimizer.zero_grad(set_to_none=args.gradient_set_to_none)

<<<<<<< HEAD
                current_loss = loss.detach().item()
                loss_total += current_loss
                avg_loss = loss_total / (step + 1)

                instance_loss_total +=  log_current_instance_loss
                avg_instance_loss = instance_loss_total / (step + 1)

                if log_current_prior_loss is not None:
                    prior_loss_total += log_current_prior_loss
                    avg_prior_loss = prior_loss_total / (step + 1)

=======
>>>>>>> a1f9f49b
                allocated = round(torch.cuda.memory_allocated(0) / 1024 ** 3, 1)
                cached = round(torch.cuda.memory_reserved(0) / 1024 ** 3, 1)
                last_lr = lr_scheduler.get_last_lr()[0]
                global_step += train_batch_size
                args.revision += train_batch_size
                status.job_no += train_batch_size
                del noise_pred
                del latents
                del encoder_hidden_states
                del noise
                del timesteps
                del noisy_latents
                del target

<<<<<<< HEAD
                logs = {
                    "loss": float(current_loss), 
                    "loss_avg": avg_loss, 
                    "lr": last_lr, 
                    "vram_usage": float(cached),
                    "instance_loss": float(log_current_instance_loss),
                    "instance_loss_avg": float(avg_instance_loss),
                    "prior_loss": float(log_current_prior_loss) if log_current_prior_loss is not None else None,
                    "prior_loss_avg": float(avg_prior_loss) if log_current_prior_loss is not None else None
                }
                status.textinfo2 = f"Loss: {'%.2f' % current_loss}, LR: {'{:.2E}'.format(Decimal(last_lr))}, " \
                                   f"VRAM: {allocated}/{cached} GB"
                progress_bar.update(train_batch_size)
                progress_bar.set_postfix(**logs)
                accelerator.log(logs, step=args.revision)
=======
                if last_prior_loss != -1 and last_instance_loss != -1:
                    avg_loss = (avg_prior_loss + avg_loss) / 2
                    logs = {"loss": float(last_instance_loss), "prior_loss": float(last_prior_loss), "loss_avg": avg_loss, "lr": last_lr, "vram_usage": float(cached)}
                    status.textinfo2 = f"Loss: {'%.2f' % current_loss}, LR: {'{:.2E}'.format(Decimal(last_lr))}, " \
                                       f"VRAM: {allocated}/{cached} GB"
                    progress_bar.update(train_batch_size)
                    progress_bar.set_postfix(**logs)
                    accelerator.log(logs, step=args.revision)
>>>>>>> a1f9f49b

                    logs = {"epoch_loss": loss_total / len(train_dataloader)}
                    accelerator.log(logs, step=global_step)

                status.job_count = max_train_steps
                status.job_no = global_step
                status.textinfo = f"Steps: {global_step}/{max_train_steps} (Current)," \
                                  f" {args.revision}/{lifetime_step + max_train_steps} (Lifetime), Epoch: {global_epoch}"

                # Log completion message
                if training_complete or status.interrupted:
                    print("  Training complete (step check).")
                    if status.interrupted:
                        state = "cancelled"
                    else:
                        state = "complete"

                    status.textinfo = f"Training {state} {global_step}/{max_train_steps}, {args.revision}" \
                                      f" total."

                    break

            accelerator.wait_for_everyone()

            args.epoch += 1
            global_epoch += 1
            lifetime_epoch += 1
            session_epoch += 1
            lr_scheduler.step(is_epoch=True)
            status.job_count = max_train_steps
            status.job_no = global_step

            check_save(progress_bar, True)

            if args.num_train_epochs > 1:
                training_complete = session_epoch >= max_train_epochs

            if training_complete or status.interrupted:
                print("  Training complete (step check).")
                if status.interrupted:
                    state = "cancelled"
                else:
                    state = "complete"

                status.textinfo = f"Training {state} {global_step}/{max_train_steps}, {args.revision}" \
                                  f" total."

                break

            # Do this at the very END of the epoch, only after we're sure we're not done
            if args.epoch_pause_frequency > 0 and args.epoch_pause_time > 0:
                if not session_epoch % args.epoch_pause_frequency:
                    print(f"Giving the GPU a break for {args.epoch_pause_time} seconds.")
                    for i in range(args.epoch_pause_time):
                        if status.interrupted:
                            training_complete = True
                            print("Training complete, interrupted.")
                            break
                        time.sleep(1)


        cleanup_memory()
        accelerator.end_training()
        result.msg = msg
        result.config = args
        result.samples = last_samples
        stop_profiler(profiler)
        status.end()
        return result

    return inner_loop()<|MERGE_RESOLUTION|>--- conflicted
+++ resolved
@@ -862,13 +862,6 @@
                     avg_loss = -1
                     avg_prior_loss = -1
                     # Concatenate the chunks in instance_chunks to form the model_pred_instance tensor
-<<<<<<< HEAD
-                    model_pred = torch.stack(instance_chunks, dim=0)
-                    target = torch.stack(instance_pred_chunks, dim=0)
-                    loss = torch.nn.functional.mse_loss(model_pred.float(), target.float(), reduction="mean")
-                    log_current_instance_loss = loss.detach().item()
-                    log_current_prior_loss = None
-=======
                     if len(instance_chunks):
                         model_pred = torch.stack(instance_chunks, dim=0)
                         target = torch.stack(instance_pred_chunks, dim=0)
@@ -878,20 +871,13 @@
                         loss_total += current_loss
                         avg_loss = loss_total / (step + 1)
 
->>>>>>> a1f9f49b
+                    log_current_instance_loss = loss.detach().item()
+                    log_current_prior_loss = None
                     if len(prior_pred_chunks):
                         # Compute prior loss
                         model_pred_prior = torch.stack(prior_chunks, dim=0)
                         target_prior = torch.stack(prior_pred_chunks, dim=0)
                         prior_loss = torch.nn.functional.mse_loss(model_pred_prior.float(), target_prior.float(), reduction="mean")
-<<<<<<< HEAD
-                        log_current_prior_loss = prior_loss.detach().item()
-                        prior_loss_total += current_prior_loss
-
-                        # Add the prior loss to the instance loss.
-                        loss = loss + current_prior_loss_weight * prior_loss
-                    
-=======
                         current_prior = prior_loss.detach().item()
                         last_prior_loss = current_prior
                         prior_loss_total += current_prior
@@ -899,9 +885,9 @@
 
                         # Add the prior loss to the instance loss.
                         prior_loss *= current_prior_loss_weight
->>>>>>> a1f9f49b
-
+                    
                     loss = instance_loss + prior_loss
+
 
                     accelerator.backward(loss)
                     if accelerator.sync_gradients and not args.use_lora:
@@ -921,20 +907,6 @@
 
                     optimizer.zero_grad(set_to_none=args.gradient_set_to_none)
 
-<<<<<<< HEAD
-                current_loss = loss.detach().item()
-                loss_total += current_loss
-                avg_loss = loss_total / (step + 1)
-
-                instance_loss_total +=  log_current_instance_loss
-                avg_instance_loss = instance_loss_total / (step + 1)
-
-                if log_current_prior_loss is not None:
-                    prior_loss_total += log_current_prior_loss
-                    avg_prior_loss = prior_loss_total / (step + 1)
-
-=======
->>>>>>> a1f9f49b
                 allocated = round(torch.cuda.memory_allocated(0) / 1024 ** 3, 1)
                 cached = round(torch.cuda.memory_reserved(0) / 1024 ** 3, 1)
                 last_lr = lr_scheduler.get_last_lr()[0]
@@ -949,9 +921,10 @@
                 del noisy_latents
                 del target
 
-<<<<<<< HEAD
-                logs = {
-                    "loss": float(current_loss), 
+                if last_prior_loss != -1 and last_instance_loss != -1:
+                    avg_loss = (avg_prior_loss + avg_loss) / 2
+                    logs = {
+                    "loss": float(last_instance_loss), "prior_loss": float(last_prior_loss), 
                     "loss_avg": avg_loss, 
                     "lr": last_lr, 
                     "vram_usage": float(cached),
@@ -960,21 +933,11 @@
                     "prior_loss": float(log_current_prior_loss) if log_current_prior_loss is not None else None,
                     "prior_loss_avg": float(avg_prior_loss) if log_current_prior_loss is not None else None
                 }
-                status.textinfo2 = f"Loss: {'%.2f' % current_loss}, LR: {'{:.2E}'.format(Decimal(last_lr))}, " \
-                                   f"VRAM: {allocated}/{cached} GB"
-                progress_bar.update(train_batch_size)
-                progress_bar.set_postfix(**logs)
-                accelerator.log(logs, step=args.revision)
-=======
-                if last_prior_loss != -1 and last_instance_loss != -1:
-                    avg_loss = (avg_prior_loss + avg_loss) / 2
-                    logs = {"loss": float(last_instance_loss), "prior_loss": float(last_prior_loss), "loss_avg": avg_loss, "lr": last_lr, "vram_usage": float(cached)}
                     status.textinfo2 = f"Loss: {'%.2f' % current_loss}, LR: {'{:.2E}'.format(Decimal(last_lr))}, " \
                                        f"VRAM: {allocated}/{cached} GB"
                     progress_bar.update(train_batch_size)
                     progress_bar.set_postfix(**logs)
                     accelerator.log(logs, step=args.revision)
->>>>>>> a1f9f49b
 
                     logs = {"epoch_loss": loss_total / len(train_dataloader)}
                     accelerator.log(logs, step=global_step)
