--- conflicted
+++ resolved
@@ -346,18 +346,17 @@
         help="Instance token used to swap subjects in file prompts."
     )
     parser.add_argument(
-<<<<<<< HEAD
         "--attention",
         type=str,
         choices=["default", "xformers", "flash_attention"],
         default="default",
         help="Type of attention to use."
-=======
+    )  
+    parser.add_argument(
         "--shuffle_after_epoch",
         action="store_true",
         type=bool,
         help="Whether or not to shuffle and recache training dataset each epoch."
->>>>>>> 9ba854e8
     )
 
     if input_args is not None:
@@ -578,20 +577,18 @@
     if not args.pad_tokens and args.max_token_length > 75:
         logger.debug("Cannot raise token length limit above 75 when pad_tokens=False")
 
-<<<<<<< HEAD
     if args.attention == "xformers":
         xattention.replace_unet_cross_attn_to_xformers()
     elif args.attention == "flash_attention":
         xattention.replace_unet_cross_attn_to_flash_attention()
     else:
         xattention.replace_unet_cross_attn_to_default()
-=======
+
     weight_dtype = torch.float32
     if args.mixed_precision == "fp16":
         weight_dtype = torch.float16
     elif args.mixed_precision == "bf16":
         weight_dtype = torch.bfloat16
->>>>>>> 9ba854e8
 
     accelerator = Accelerator(
         gradient_accumulation_steps=args.gradient_accumulation_steps,
