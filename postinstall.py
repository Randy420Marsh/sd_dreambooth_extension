--- conflicted
+++ resolved
@@ -193,18 +193,11 @@
     """
     Check for "different" B&B Files and copy only if necessary
     """
-<<<<<<< HEAD
-=======
     print("Checking bitsandbytes...")
->>>>>>> e9f8e4ee
     try:
         bitsandbytes_version = importlib_metadata.version("bitsandbytes")
     except:
         bitsandbytes_version = None
-<<<<<<< HEAD
-=======
-    print("Bitsandbytes version: " + str(bitsandbytes_version))
->>>>>>> e9f8e4ee
     if os.name == "nt":
         print("Checking bitsandbytes (Windows)")
         if bitsandbytes_version != "0.41.2":
