import time
from typing import List

import gradio as gr

from extensions.sd_dreambooth_extension.dreambooth.db_config import save_config
from extensions.sd_dreambooth_extension.dreambooth.db_shared import status
from extensions.sd_dreambooth_extension.dreambooth.diff_to_sd import compile_checkpoint
from extensions.sd_dreambooth_extension.dreambooth.finetune_utils import generate_prompts
from extensions.sd_dreambooth_extension.dreambooth.sd_to_diff import extract_checkpoint
from extensions.sd_dreambooth_extension.dreambooth.secret import get_secret, create_secret, clear_secret
from extensions.sd_dreambooth_extension.dreambooth.utils import get_db_models, list_attention, \
    list_floats, get_lora_models, wrap_gpu_call, parse_logs
from extensions.sd_dreambooth_extension.scripts import dreambooth
from extensions.sd_dreambooth_extension.scripts.dreambooth import performance_wizard, \
    training_wizard, training_wizard_person, load_model_params, ui_classifiers, ui_samples
from modules import script_callbacks, sd_models
from modules.ui import gr_show, create_refresh_button

params_to_save = []
refresh_symbol = '\U0001f504'  # 🔄
delete_symbol = '\U0001F5D1'  # 🗑️
update_symbol = '\U0001F81D'  # 🠝


def get_sd_models():
    sd_models.list_models()
    sd_list = sd_models.checkpoints_list
    names = []
    for key in sd_list:
        names.append(key)
    return names


def calc_time_left(progress, threshold, label, force_display):
    if progress == 0:
        return ""
    else:
        time_since_start = time.time() - status.time_start
        eta = (time_since_start / progress)
        eta_relative = eta - time_since_start
        if (eta_relative > threshold and progress > 0.02) or force_display:
            if eta_relative > 3600:
                return label + time.strftime('%H:%M:%S', time.gmtime(eta_relative))
            elif eta_relative > 60:
                return label + time.strftime('%M:%S', time.gmtime(eta_relative))
            else:
                return label + time.strftime('%Ss', time.gmtime(eta_relative))
        else:
            return ""


def check_progress_call():
    """
    Check the progress from share dreamstate and return appropriate UI elements.
    @return:
    pspan: Progress bar span contents
    preview: Preview Image/Visibility
    gallery: Gallery Image/Visibility
    textinfo_result: Primary status
    sample_prompts: List = A list of prompts corresponding with gallery contents
    check_progress_initial: Hides the manual 'check progress' button
    """
    if status.job_count == 0:
        return "", gr.update(visible=False, value=None), gr.update(visible=True), gr_show(True), gr_show(True), \
               gr_show(False)
    progress = 0

    if status.job_count > 0:
        progress += status.job_no / status.job_count

    time_left = calc_time_left(progress, 1, " ETA: ", status.time_left_force_display)
    if time_left != "":
        status.time_left_force_display = True

    progress = min(progress, 1)

    progressbar = f"""<div class='progressDiv'><div class='progress' style="overflow:visible;width:{progress * 100}%;white-space:nowrap;">{"&nbsp;" * 2 + str(int(progress * 100)) + "%" + time_left if progress > 0.01 else ""}</div></div>"""
    status.set_current_image()
    image = status.current_image

    if image is None:
        preview = gr.update(visible=False, value=None)
        gallery = gr.update(visible=True)
    else:
        if isinstance(image, List):
            if len(image) > 1:
                status.current_image = None
                preview = gr.update(visible=False, value=None)
                gallery = gr.update(visible=True, value=image)
            else:
                preview = gr.update(visible=True, value=image)
                gallery = gr.update(visible=True, value=None)
        else:
            preview = gr.update(visible=True, value=image)
            gallery = gr.update(visible=True, value=None)
    if status.textinfo is not None:
        textinfo_result = status.textinfo
    else:
        textinfo_result = ""

    if status.textinfo2 is not None:
        textinfo_result = f"{textinfo_result}<br>{status.textinfo2}"

    prompts = ""
    if len(status.sample_prompts) > 0:
        if len(status.sample_prompts) > 1:
            prompts = "<br>".join(status.sample_prompts)
        else:
            prompts = status.sample_prompts[0]

    pspan = f"<span id='db_progress_span' style='display: none'>{time.time()}</span><p>{progressbar}</p>"
    return pspan, preview, gallery, textinfo_result, gr.update(value=prompts), gr_show(False)


def check_progress_call_initial():
    status.job_count = -1
    status.current_latent = None
    status.current_image = None
    status.textinfo = None
    status.textinfo2 = None
    status.time_start = time.time()
    status.time_left_force_display = False
    pspan, preview, gallery, textinfo_result, prompts_result, pbutton_result = check_progress_call()
    return pspan, gr_show(False), gr.update(value=[]), textinfo_result, gr.update(value=[]), gr_show(False)


def ui_gen_ckpt(model_name: str, half: bool, use_subdir: bool = False, lora_path=None, lora_alpha=1.0,
                lora_txt_alpha=1.0, custom_model_name=""):
    res = compile_checkpoint(model_name, half, use_subdir, lora_path, lora_alpha, lora_txt_alpha, custom_model_name,
                             True, True)
    return res


def on_ui_tabs():
    with gr.Blocks() as dreambooth_interface:
        with gr.Row(equal_height=True):
            db_load_params = gr.Button(value='Load Settings', elem_id="db_load_params")
            db_save_params = gr.Button(value="Save Settings", elem_id="db_save_config")
            db_train_model = gr.Button(value="Train", variant='primary', elem_id="db_train")
            db_generate_checkpoint = gr.Button(value="Generate Ckpt", elem_id="db_gen_ckpt")
            db_generate_checkpoint_during = gr.Button(value="Generate Ckpt", elem_id="db_gen_ckpt_during")
            db_train_sample = gr.Button(value="Generate Samples", elem_id="db_train_sample")
            db_cancel = gr.Button(value="Cancel", elem_id="db_cancel")
        with gr.Row().style(equal_height=False):
            with gr.Column(variant="panel"):
                gr.HTML(value="<span class='hh'>Model Selection</span>")
                with gr.Row():
                    db_model_name = gr.Dropdown(label='Model', choices=sorted(get_db_models()))
                    create_refresh_button(db_model_name, get_db_models, lambda: {
                        "choices": sorted(get_db_models())},
                                          "refresh_db_models")
                with gr.Row(visible=False) as lora_model_row:
                    db_lora_model_name = gr.Dropdown(label='Lora Model', choices=sorted(get_lora_models()))
                    create_refresh_button(db_lora_model_name, get_lora_models, lambda: {
                        "choices": sorted(get_lora_models())},
                                          "refresh_lora_models")

                with gr.Row():
                    gr.HTML(value="Loaded Model:")
                    db_model_path = gr.HTML()
                with gr.Row():
                    gr.HTML(value="Model Revision:")
                    db_revision = gr.HTML(elem_id="db_revision")
                with gr.Row():
                    gr.HTML(value="Model Epoch:")
                    db_epochs = gr.HTML(elem_id="db_epochs")
                with gr.Row():
                    gr.HTML(value="V2 Model:")
                    db_v2 = gr.HTML(elem_id="db_v2")
                with gr.Row():
                    gr.HTML(value="Has EMA:")
                    db_has_ema = gr.HTML(elem_id="db_has_ema")
                with gr.Row():
                    gr.HTML(value="Source Checkpoint:")
                    db_src = gr.HTML()
                with gr.Row():
                    gr.HTML(value="Scheduler:")
                    db_scheduler = gr.HTML()

            with gr.Column(variant="panel"):
                gr.HTML(value="<span class='hh'>Input</span>")
                with gr.Tab("Create"):
                    with gr.Column():
                        db_create_model = gr.Button(value="Create Model", variant='primary')
                    db_new_model_name = gr.Textbox(label="Name")
                    db_create_from_hub = gr.Checkbox(label="Import Model from Huggingface Hub", value=False)
                    with gr.Column(visible=False) as hub_row:
                        db_new_model_url = gr.Textbox(label="Model Path", placeholder="runwayml/stable-diffusion-v1-5")
                        db_new_model_token = gr.Textbox(label="HuggingFace Token", value="")
                    with gr.Row():
                        db_new_model_src = gr.Dropdown(label='Source Checkpoint',
                                                       choices=sorted(get_sd_models()))
                        create_refresh_button(db_new_model_src, get_sd_models, lambda: {
                            "choices": sorted(get_sd_models())},
                                              "refresh_sd_models")
                    db_new_model_extract_ema = gr.Checkbox(label='Extract EMA Weights', value=False)
                    db_new_model_scheduler = gr.Dropdown(label='Scheduler', choices=["pndm", "lms", "euler",
                                                                                     "euler-ancestral", "dpm", "ddim"],
                                                         value="ddim")
                with gr.Tab("Settings"):
                    db_performance_wizard = gr.Button(value="Performance Wizard (WIP)")
                    with gr.Accordion(open=True, label="Basic"):
                        with gr.Column():
                            gr.HTML(value="General")
                            db_use_lora = gr.Checkbox(label="Use LORA", value=False)
                            db_train_imagic_only = gr.Checkbox(label="Train Imagic Only", value=False)
                            db_train_inpainting = gr.Checkbox(label="Train Inpainting Model", value=False,
                                                              visible=False)
                            db_use_txt2img = gr.Checkbox(label="Generate Classification Images Using txt2img",
                                                         value=True)
                        with gr.Column():
                            gr.HTML(value="Intervals")
                            db_num_train_epochs = gr.Number(label="Training Steps Per Image (Epochs)", precision=0,
                                                            value=100)
                            db_epoch_pause_frequency = gr.Number(label='Pause After N Epochs', value=0)
                            db_epoch_pause_time = gr.Number(label='Amount of time to pause between Epochs (s)',
                                                            value=60)
                            db_save_embedding_every = gr.Number(
                                label='Save Model Frequency (Epochs)', value=25,
                                precision=0)
                            db_save_preview_every = gr.Number(
                                label='Save Preview(s) Frequency (Epochs)', value=25,
                                precision=0)

                        with gr.Column():
                            gr.HTML(value="Batch")
                            db_train_batch_size = gr.Number(label="Batch Size", precision=0, value=1)
                            db_sample_batch_size = gr.Number(label="Class Batch Size", precision=0, value=1)

                        with gr.Column():
                            gr.HTML("Gradients")
                            db_gradient_checkpointing = gr.Checkbox(label="Gradient Checkpointing", value=True)
                            db_gradient_accumulation_steps = gr.Number(label="Gradient Accumulation Steps",
                                                                       precision=0,
                                                                       value=1)
                            db_gradient_set_to_none = gr.Checkbox(label="Set Gradients to None When Zeroing",
                                                                  value=True)

                        with gr.Column():
                            gr.HTML(value="Learning Rate")
                            db_lr_scheduler = gr.Dropdown(label="Learning Rate Scheduler", value="constant",
                                                          choices=["linear", "cosine", "cosine_with_restarts", "cosine_annealing_restarts",
                                                                   "polynomial", "constant",
                                                                   "constant_with_warmup"])
<<<<<<< HEAD
                            db_learning_rate = gr.Number(label='Learning Rate', value=2e-6)
                            db_lr_cycles = gr.Number(label="Number of Hard Resets", value=1, precision=0, visible=False)
                            db_lr_power = gr.Number(label="Polynomial Power", value=1.0, precision=1, visible=False)
                            with gr.Row(visible=False) as lora_lr_row:
                                db_lora_learning_rate = gr.Number(label='Lora UNET Learning Rate', value=2e-4)
                                db_lora_txt_learning_rate = gr.Number(label='Lora Text Encoder Learning Rate',
                                                                      value=2e-4)
                            db_lr_warmup_steps = gr.Number(label="Learning Rate Warmup Steps", precision=0, value=500)
=======
                            db_lr_warmup_steps = gr.Number(label="Learning Rate Warmup Steps", precision=0, value=0)
>>>>>>> c5cb5832

                        with gr.Column():
                            gr.HTML(value="Image Processing")
                            db_resolution = gr.Number(label="Resolution", precision=0, value=512)
                            db_center_crop = gr.Checkbox(label="Center Crop", value=False)
                            db_hflip = gr.Checkbox(label="Apply Horizontal Flip", value=False)
                            db_sanity_prompt = gr.Textbox(label="Sanity Sample Prompt", placeholder="A generic prompt "
                                                                                                    "used to generate"
                                                                                                    " a sample image "
                                                                                                    "to verify model "
                                                                                                    "fidelity.")
                            db_sanity_seed = gr.Number(label="Sanity Sample Seed", value=420420)
                        with gr.Column():
                            gr.HTML(value="Miscellaneous")
                            db_pretrained_vae_name_or_path = gr.Textbox(label='Pretrained VAE Name or Path',
                                                                        placeholder="Leave blank to use base model VAE.",
                                                                        value="")

                            db_use_concepts = gr.Checkbox(label="Use Concepts List", value=False)
                            db_concepts_path = gr.Textbox(label="Concepts List",
                                                          placeholder="Path to JSON file with concepts to train.")
                            with gr.Row():
                                db_secret = gr.Textbox(label="API Key", value=get_secret, interactive=False,
                                                       type="password")
                                db_refresh_button = gr.Button(value=refresh_symbol, elem_id="refresh_secret")
                                db_clear_secret = gr.Button(value=delete_symbol, elem_id="clear_secret")

                    with gr.Accordion(open=False, label="Advanced"):
                        with gr.Row():
                            with gr.Column():
                                with gr.Column():
                                    gr.HTML(value="Tuning")
                                    db_use_ema = gr.Checkbox(label="Use EMA", value=False)
                                    db_use_8bit_adam = gr.Checkbox(label="Use 8bit Adam", value=False)
                                    db_mixed_precision = gr.Dropdown(label="Mixed Precision", value="no",
                                                                     choices=list_floats())
                                    db_attention = gr.Dropdown(
                                        label="Memory Attention", value="default",
                                        choices=list_attention())
                                    db_cache_latents = gr.Checkbox(label="Cache Latents", value=False)
                                    db_stop_text_encoder = gr.Number(label="Text Encoder Epochs", value=-1)
                                    db_clip_skip = gr.Number(label="Clip Skip", value=1)
                                    db_prior_loss_weight = gr.Number(label="Prior Loss Weight", value=1.0, precision=1)
                                    db_pad_tokens = gr.Checkbox(label="Pad Tokens", value=True)
                                    db_shuffle_tags = gr.Checkbox(label="Shuffle Tags", value=True)
                                    db_max_token_length = gr.Slider(label="Max Token Length", minimum=75, maximum=300,
                                                                    step=75)

                    with gr.Row():
                        with gr.Column(scale=2):
                            gr.HTML(value="")
                with gr.Tab("Concepts") as concept_tab:
                    with gr.Column(variant="panel"):
                        with gr.Row():
                            db_train_wizard_person = gr.Button(value="Training Wizard (Person)")
                            db_train_wizard_object = gr.Button(value="Training Wizard (Object/Style)")
                        with gr.Tab("Concept 1"):
                            c1_max_steps, \
                            c1_instance_data_dir, c1_class_data_dir, c1_instance_prompt, \
                            c1_class_prompt, c1_num_class_images, c1_save_sample_prompt, c1_save_sample_template, c1_instance_token, \
                            c1_class_token, c1_num_class_images, c1_class_negative_prompt, c1_class_guidance_scale, \
                            c1_class_infer_steps, c1_save_sample_negative_prompt, c1_n_save_sample, c1_sample_seed, \
                            c1_save_guidance_scale, c1_save_infer_steps = build_concept_panel()

                        with gr.Tab("Concept 2"):
                            c2_max_steps, \
                            c2_instance_data_dir, c2_class_data_dir, c2_instance_prompt, \
                            c2_class_prompt, c2_num_class_images, c2_save_sample_prompt, c2_save_sample_template, c2_instance_token, \
                            c2_class_token, c2_num_class_images, c2_class_negative_prompt, c2_class_guidance_scale, \
                            c2_class_infer_steps, c2_save_sample_negative_prompt, c2_n_save_sample, c2_sample_seed, \
                            c2_save_guidance_scale, c2_save_infer_steps = build_concept_panel()

                        with gr.Tab("Concept 3"):
                            c3_max_steps, \
                            c3_instance_data_dir, c3_class_data_dir, c3_instance_prompt, \
                            c3_class_prompt, c3_num_class_images, c3_save_sample_prompt, c3_save_sample_template, c3_instance_token, \
                            c3_class_token, c3_num_class_images, c3_class_negative_prompt, c3_class_guidance_scale, \
                            c3_class_infer_steps, c3_save_sample_negative_prompt, c3_n_save_sample, c3_sample_seed, \
                            c3_save_guidance_scale, c3_save_infer_steps = build_concept_panel()
                with gr.Tab("Saving") as save_tab:
                    with gr.Column():
                        gr.HTML("General")
                        db_custom_model_name = gr.Textbox(label="Custom Model Name", value="",
                                                          placeholder="Enter a model name for saving checkpoints and lora models.")
                    with gr.Column():
                        gr.HTML("Checkpoints")
                        db_half_model = gr.Checkbox(label="Half Model", value=False)
                        db_use_subdir = gr.Checkbox(label="Save Checkpoint to Subdirectory", value=False)
                        db_save_ckpt_during = gr.Checkbox(label="Generate a .ckpt file when saving during training.")
                        db_save_ckpt_after = gr.Checkbox(label="Generate a .ckpt file when training completes.")
                        db_save_ckpt_cancel = gr.Checkbox(label="Generate a .ckpt file when training is canceled.")
                    with gr.Column(visible=False) as lora_save_col:
                        gr.HTML("Lora")
                        db_lora_weight = gr.Slider(label="Lora Weight", value=1, minimum=0.1, maximum=1, step=0.1)
                        db_lora_txt_weight = gr.Slider(label="Lora Text Weight", value=1, minimum=0.1, maximum=1,
                                                       step=0.1)
                        db_save_lora_during = gr.Checkbox(label="Generate lora weights when saving during training.")
                        db_save_lora_after = gr.Checkbox(label="Generate lora weights when training completes.")
                        db_save_lora_cancel = gr.Checkbox(label="Generate lora weights when training is canceled.")
                    with gr.Column():
                        gr.HTML("Diffusion Weights")
                        db_save_state_during = gr.Checkbox(
                            label="Save separate diffusers snapshots when saving during training.")
                        db_save_state_after = gr.Checkbox(
                            label="Save separate diffusers snapshots when training completes.")
                        db_save_state_cancel = gr.Checkbox(
                            label="Save separate diffusers snapshots when training is canceled.")
                with gr.Tab("Generate"):
                    with gr.Column():
                        db_generate_classes = gr.Button(value="Generate Class Images")
                        db_generate_prompts = gr.Button(value="Preview Prompts")
                        db_generate_graph = gr.Button(value="Generate Graph")
                        db_generate_sample = gr.Button(value="Generate Sample Images")
                        db_sample_prompt = gr.Textbox(label="Sample Prompt")
                        db_sample_negative = gr.Textbox(label="Sample Negative Prompt")
                        db_sample_seed = gr.Number(label="Sample Seed", value=-1, precision=0)
                        db_num_samples = gr.Number(label="Number of Samples to Generate", value=1, precision=0)
                        db_sample_steps = gr.Number(label="Sample Steps", value=60, precision=0)
                        db_sample_scale = gr.Number(label="Sample CFG Scale", value=7.5, precision=2)

            with gr.Column(variant="panel"):
                gr.HTML(value="<span class='hh'>Output</span>")
                db_check_progress_initial = gr.Button(value=update_symbol, elem_id="db_check_progress_initial")

                # These two should be updated while doing things
                db_status = gr.HTML(elem_id="db_status", value="")
                db_progressbar = gr.HTML(elem_id="db_progressbar")
                db_gallery = gr.Gallery(label='Output', show_label=False, elem_id='db_gallery').style(grid=4)
                db_preview = gr.Image(elem_id='db_preview', visible=False)
                db_prompt_list = gr.HTML(elem_id="db_prompt_list", value="")
                db_check_progress = gr.Button("Check Progress", elem_id=f"db_check_progress", visible=False)

                db_refresh_button.click(
                    fn=create_secret,
                    inputs=[],
                    outputs=[db_secret]
                )

                def update_labels(x):
                    if x:
                        unit = "Epochs"
                        value = 25
                    else:
                        unit = "Steps"
                        value = 500
                    return gr.update(label=f'Save Model Frequency ({unit})', value=value), \
                        gr.update(label=f'Save Preview(s) Frequency ({unit})', value=value), \
                        gr.update(label=f"Use Lifetime {unit} When Saving")

                def update_pad_tokens(x):
                    if not x:
                        return gr.update(visible=True)
                    else:
                        return gr.update(value=True)


                db_stop_text_encoder.change(
                    fn=update_pad_tokens,
                    inputs=[db_stop_text_encoder],
                    outputs=[db_pad_tokens]
                )

                db_clear_secret.click(
                    fn=clear_secret,
                    inputs=[],
                    outputs=[db_secret]
                )

                db_check_progress.click(
                    fn=lambda: check_progress_call(),
                    show_progress=False,
                    inputs=[],
                    outputs=[db_progressbar, db_preview, db_gallery, db_status, db_prompt_list, db_check_progress_initial],
                )

                db_check_progress_initial.click(
                    fn=lambda: check_progress_call_initial(),
                    show_progress=False,
                    inputs=[],
                    outputs=[db_progressbar, db_preview, db_gallery, db_status, db_prompt_list, db_check_progress_initial],
                )

        global params_to_save

        params_to_save = [
            db_model_name,
            db_attention,
            db_cache_latents,
            db_center_crop,
            db_clip_skip,
            db_concepts_path,
            db_custom_model_name,
            db_epochs,
            db_epoch_pause_frequency,
            db_epoch_pause_time,
            db_gradient_accumulation_steps,
            db_gradient_checkpointing,
            db_gradient_set_to_none,
            db_half_model,
            db_has_ema,
            db_hflip,
            db_learning_rate,
            db_lora_learning_rate,
            db_lora_txt_learning_rate,
            db_lora_txt_weight,
            db_lora_weight,
            db_lr_cycles,
            db_lr_power,
            db_lr_scheduler,
            db_lr_warmup_steps,
            db_max_token_length,
            db_mixed_precision,
            db_model_path,
            db_num_train_epochs,
            db_pad_tokens,
            db_pretrained_vae_name_or_path,
            db_prior_loss_weight,
            db_resolution,
            db_revision,
            db_sample_batch_size,
            db_sanity_prompt,
            db_sanity_seed,
            db_save_ckpt_after,
            db_save_ckpt_cancel,
            db_save_ckpt_during,
            db_save_embedding_every,
            db_save_lora_after,
            db_save_lora_cancel,
            db_save_lora_during,
            db_save_preview_every,
            db_save_state_after,
            db_save_state_cancel,
            db_save_state_during,
            db_scheduler,
            db_src,
            db_shuffle_tags,
            db_train_batch_size,
            db_stop_text_encoder,
            db_use_8bit_adam,
            db_use_concepts,
            db_use_ema,
            db_use_lora,
            db_v2,
            c1_class_data_dir,
            c1_class_guidance_scale,
            c1_class_infer_steps,
            c1_class_negative_prompt,
            c1_class_prompt,
            c1_class_token,
            c1_instance_data_dir,
            c1_instance_prompt,
            c1_instance_token,
            c1_max_steps,
            c1_n_save_sample,
            c1_num_class_images,
            c1_sample_seed,
            c1_save_guidance_scale,
            c1_save_infer_steps,
            c1_save_sample_negative_prompt,
            c1_save_sample_prompt,
            c1_save_sample_template,
            c2_class_data_dir,
            c2_class_guidance_scale,
            c2_class_infer_steps,
            c2_class_negative_prompt,
            c2_class_prompt,
            c2_class_token,
            c2_instance_data_dir,
            c2_instance_prompt,
            c2_instance_token,
            c2_max_steps,
            c2_n_save_sample,
            c2_num_class_images,
            c2_sample_seed,
            c2_save_guidance_scale,
            c2_save_infer_steps,
            c2_save_sample_negative_prompt,
            c2_save_sample_prompt,
            c2_save_sample_template,
            c3_class_data_dir,
            c3_class_guidance_scale,
            c3_class_infer_steps,
            c3_class_negative_prompt,
            c3_class_prompt,
            c3_class_token,
            c3_instance_data_dir,
            c3_instance_prompt,
            c3_instance_token,
            c3_max_steps,
            c3_n_save_sample,
            c3_num_class_images,
            c3_sample_seed,
            c3_save_guidance_scale,
            c3_save_infer_steps,
            c3_save_sample_negative_prompt,
            c3_save_sample_prompt,
            c3_save_sample_template
        ]

        db_save_params.click(
            fn=save_config,
            inputs=params_to_save,
            outputs=[db_status]
        )

        db_load_params.click(
            fn=dreambooth.load_params,
            inputs=[
                db_model_name
            ],
            outputs=[
                db_attention,
                db_cache_latents,
                db_center_crop,
                db_clip_skip,
                db_concepts_path,
                db_custom_model_name,
                db_epoch_pause_frequency,
                db_epoch_pause_time,
                db_gradient_accumulation_steps,
                db_gradient_checkpointing,
                db_gradient_set_to_none,
                db_half_model,
                db_hflip,
                db_learning_rate,
                db_lora_learning_rate,
                db_lora_txt_learning_rate,
                db_lora_txt_weight,
                db_lora_weight,
                db_lr_cycles,
                db_lr_power,
                db_lr_scheduler,
                db_lr_warmup_steps,
                db_max_token_length,
                db_mixed_precision,
                db_num_train_epochs,
                db_pad_tokens,
                db_pretrained_vae_name_or_path,
                db_prior_loss_weight,
                db_resolution,
                db_sample_batch_size,
                db_sanity_prompt,
                db_sanity_seed,
                db_save_ckpt_after,
                db_save_ckpt_cancel,
                db_save_ckpt_during,
                db_save_embedding_every,
                db_save_lora_after,
                db_save_lora_cancel,
                db_save_lora_during,
                db_save_preview_every,
                db_save_state_after,
                db_save_state_cancel,
                db_save_state_during,
                db_shuffle_tags,
                db_train_batch_size,
                db_stop_text_encoder,
                db_use_8bit_adam,
                db_use_concepts,
                db_use_ema,
                db_use_lora,
                c1_class_data_dir,
                c1_class_guidance_scale,
                c1_class_infer_steps,
                c1_class_negative_prompt,
                c1_class_prompt,
                c1_class_token,
                c1_instance_data_dir,
                c1_instance_prompt,
                c1_instance_token,
                c1_max_steps,
                c1_n_save_sample,
                c1_num_class_images,
                c1_sample_seed,
                c1_save_guidance_scale,
                c1_save_infer_steps,
                c1_save_sample_negative_prompt,
                c1_save_sample_prompt,
                c1_save_sample_template,
                c2_class_data_dir,
                c2_class_guidance_scale,
                c2_class_infer_steps,
                c2_class_negative_prompt,
                c2_class_prompt,
                c2_class_token,
                c2_instance_data_dir,
                c2_instance_prompt,
                c2_instance_token,
                c2_max_steps,
                c2_n_save_sample,
                c2_num_class_images,
                c2_sample_seed,
                c2_save_guidance_scale,
                c2_save_infer_steps,
                c2_save_sample_negative_prompt,
                c2_save_sample_prompt,
                c2_save_sample_template,
                c3_class_data_dir,
                c3_class_guidance_scale,
                c3_class_infer_steps,
                c3_class_negative_prompt,
                c3_class_prompt,
                c3_class_token,
                c3_instance_data_dir,
                c3_instance_prompt,
                c3_instance_token,
                c3_max_steps,
                c3_n_save_sample,
                c3_num_class_images,
                c3_sample_seed,
                c3_save_guidance_scale,
                c3_save_infer_steps,
                c3_save_sample_negative_prompt,
                c3_save_sample_prompt,
                c3_save_sample_template,
                db_status
            ]
        )

        db_create_from_hub.change(
            fn=lambda x: gr_show(x),
            inputs=[db_create_from_hub],
            outputs=[hub_row],
        )

        def disable_ema(x):
            return gr.update(interactive=not x), gr.update(visible=x), gr.update(visible=x), gr.update(visible=x)

        def disable_lora(x):
            db_use_lora.interactive = not x

        def toggle_lr_min(sched):
            if sched == "polynomial":
                return gr.update(visible=True), gr.update(visible=False)
            elif sched == "cosine_with_restarts":
                return gr.update(visible=False), gr.update(visible=True)
            else:
                return gr.update(visible=False), gr.update(visible=False)

        db_use_lora.change(
            fn=disable_ema,
            inputs=[db_use_lora],
            outputs=[db_use_ema, lora_save_col, lora_lr_row, lora_model_row],
        )

        db_lr_scheduler.change(
            fn=toggle_lr_min,
            inputs=[db_lr_scheduler],
            outputs=[db_lr_power, db_lr_cycles]
        )

        db_use_ema.change(
            fn=disable_lora,
            inputs=[db_use_ema],
            outputs=[db_use_lora],
        )

        db_model_name.change(
            fn=load_model_params,
            inputs=[db_model_name],
            outputs=[db_model_path, db_revision, db_epochs, db_v2, db_has_ema, db_src, db_scheduler, db_status]
        )

        db_use_concepts.change(
            fn=lambda x: {
                concept_tab: gr_show(x is True)
            },
            inputs=[db_use_concepts],
            outputs=[
                concept_tab
            ]
        )

        db_generate_prompts.click(
            _js="db_start_prompts",
            fn=generate_prompts,
            inputs=[db_model_name],
            outputs=[db_status]
        )

        db_generate_graph.click(
            fn=parse_logs,
            inputs=[db_model_name],
            outputs=[db_gallery]
        )

        db_performance_wizard.click(
            fn=performance_wizard,
            _js="db_start_pwizard",
            inputs=[],
            outputs=[
                db_attention,
                db_gradient_checkpointing,
                db_gradient_accumulation_steps,
                db_mixed_precision,
                db_cache_latents,
                db_sample_batch_size,
                db_train_batch_size,
                db_stop_text_encoder,
                db_use_8bit_adam,
                db_use_lora,
                db_use_ema,
                db_status
            ]
        )

        db_train_wizard_person.click(
            fn=training_wizard_person,
            _js="db_start_twizard",
            inputs=[
                db_model_name
            ],
            outputs=[
                db_num_train_epochs,
                c1_max_steps,
                c1_num_class_images,
                c2_max_steps,
                c2_num_class_images,
                c3_max_steps,
                c3_num_class_images,
                db_status
            ]
        )

        db_train_wizard_object.click(
            fn=training_wizard,
            _js="db_start_twizard",
            inputs=[
                db_model_name
            ],
            outputs=[
                db_num_train_epochs,
                c1_max_steps,
                c1_num_class_images,
                c2_max_steps,
                c2_num_class_images,
                c3_max_steps,
                c3_num_class_images,
                db_status
            ]
        )

        db_generate_sample.click(
            fn=wrap_gpu_call(ui_samples),
            _js="db_start_sample",
            inputs=[db_model_name,
                    db_sample_prompt,
                    db_num_samples,
                    db_sample_batch_size,
                    db_lora_model_name,
                    db_lora_weight,
                    db_lora_txt_weight,
                    db_sample_negative,
                    db_sample_seed,
                    db_sample_steps,
                    db_sample_scale],
            outputs=[db_gallery, db_status]
        )

        db_generate_checkpoint.click(
            fn=wrap_gpu_call(ui_gen_ckpt),
            _js="db_start_checkpoint",
            inputs=[
                db_model_name,
                db_half_model,
                db_use_subdir,
                db_lora_model_name,
                db_lora_weight,
                db_lora_txt_weight,
                db_custom_model_name,
            ],
            outputs=[
                db_status
            ]
        )

        def set_gen_ckpt():
            status.do_save_model = True

        def set_gen_sample():
            status.do_save_samples = True

        db_generate_checkpoint_during.click(
            fn=set_gen_ckpt,
            inputs=[],
            outputs=[]
        )

        db_train_sample.click(
            fn=set_gen_sample,
            inputs=[],
            outputs=[]
        )

        db_create_model.click(
            fn=wrap_gpu_call(extract_checkpoint),
            _js="db_start_create",
            inputs=[
                db_new_model_name,
                db_new_model_src,
                db_new_model_scheduler,
                db_create_from_hub,
                db_new_model_url,
                db_new_model_token,
                db_new_model_extract_ema
            ],
            outputs=[
                db_model_name, db_model_path, db_revision, db_epochs, db_scheduler, db_src, db_has_ema, db_v2, db_resolution,
                db_status
            ]
        )

        db_train_model.click(
            fn=wrap_gpu_call(dreambooth.start_training),
            _js="db_start_train",
            inputs=[
                db_model_name,
                db_lora_model_name,
                db_lora_weight,
                db_lora_txt_weight,
                db_train_imagic_only,
                db_use_subdir,
                db_custom_model_name,
                db_use_txt2img
            ],
            outputs=[
                db_lora_model_name,
                db_revision,
                db_epochs,
                db_gallery,
                db_status
            ]
        )

        db_generate_classes.click(
            _js="db_start_classes",
            fn=wrap_gpu_call(ui_classifiers),
            inputs=[db_model_name, db_lora_model_name, db_lora_weight, db_lora_txt_weight, db_use_txt2img],
            outputs=[db_gallery, db_status]
        )

        db_cancel.click(
            fn=lambda: status.interrupt(),
            inputs=[],
            outputs=[],
        )

    return (dreambooth_interface, "Dreambooth", "dreambooth_interface"),


def build_concept_panel():
    with gr.Column():
        max_steps = gr.Number(label="Maximum Training Steps", value=-1, precision=0)
        gr.HTML(value="Directories")
        instance_data_dir = gr.Textbox(label='Dataset Directory',
                                       placeholder="Path to directory with input images")
        class_data_dir = gr.Textbox(label='Classification Dataset Directory',
                                    placeholder="(Optional) Path to directory with "
                                                "classification/regularization images")
    with gr.Column():
        gr.HTML(value="Filewords")
        instance_token = gr.Textbox(label='Instance Token',
                                    placeholder="When using [filewords], this is the subject to use when building prompts.")
        class_token = gr.Textbox(label='Class Token',
                                 placeholder="When using [filewords], this is the class to use when building prompts.")

    with gr.Column():
        gr.HTML(value="Prompts")
        instance_prompt = gr.Textbox(label="Instance Prompt",
                                     placeholder="Optionally use [filewords] to read image "
                                                 "captions from files.")
        class_prompt = gr.Textbox(label="Class Prompt",
                                  placeholder="Optionally use [filewords] to read image "
                                              "captions from files.")
        save_sample_prompt = gr.Textbox(label="Sample Image Prompt",
                                        placeholder="Leave blank to use instance prompt. "
                                                    "Optionally use [filewords] to base "
                                                    "sample captions on instance images.")
        class_negative_prompt = gr.Textbox(label="Classification Image Negative Prompt")
        sample_template = gr.Textbox(label="Sample Prompt Template File",
                                     placeholder="Enter the path to a txt file containing sample prompts.")
        save_sample_negative_prompt = gr.Textbox(label="Sample Negative Prompt")

    with gr.Column():
        gr.HTML("Image Generation")
        num_class_images = gr.Number(label='Total Number of Class/Reg Images', value=0, precision=0)
        class_guidance_scale = gr.Number(label="Classification CFG Scale", value=7.5, max=12, min=1, precision=2)
        class_infer_steps = gr.Number(label="Classification Steps", value=40, min=10, max=200, precision=0)
        n_save_sample = gr.Number(label="Number of Samples to Generate", value=1, precision=0)
        sample_seed = gr.Number(label="Sample Seed", value=-1, precision=0)
        save_guidance_scale = gr.Number(label="Sample CFG Scale", value=7.5, max=12, min=1, precision=2)
        save_infer_steps = gr.Number(label="Sample Steps", value=40, min=10, max=200, precision=0)
    return [max_steps, instance_data_dir, class_data_dir, instance_prompt, class_prompt,
            num_class_images,
            save_sample_prompt, sample_template, instance_token, class_token, num_class_images, class_negative_prompt,
            class_guidance_scale, class_infer_steps, save_sample_negative_prompt, n_save_sample, sample_seed,
            save_guidance_scale, save_infer_steps]


script_callbacks.on_ui_tabs(on_ui_tabs)<|MERGE_RESOLUTION|>--- conflicted
+++ resolved
@@ -243,7 +243,7 @@
                                                           choices=["linear", "cosine", "cosine_with_restarts", "cosine_annealing_restarts",
                                                                    "polynomial", "constant",
                                                                    "constant_with_warmup"])
-<<<<<<< HEAD
+
                             db_learning_rate = gr.Number(label='Learning Rate', value=2e-6)
                             db_lr_cycles = gr.Number(label="Number of Hard Resets", value=1, precision=0, visible=False)
                             db_lr_power = gr.Number(label="Polynomial Power", value=1.0, precision=1, visible=False)
@@ -252,9 +252,7 @@
                                 db_lora_txt_learning_rate = gr.Number(label='Lora Text Encoder Learning Rate',
                                                                       value=2e-4)
                             db_lr_warmup_steps = gr.Number(label="Learning Rate Warmup Steps", precision=0, value=500)
-=======
-                            db_lr_warmup_steps = gr.Number(label="Learning Rate Warmup Steps", precision=0, value=0)
->>>>>>> c5cb5832
+
 
                         with gr.Column():
                             gr.HTML(value="Image Processing")
